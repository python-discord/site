--- conflicted
+++ resolved
@@ -1,9 +1,5 @@
-<<<<<<< HEAD
+from django.conf import settings
 from django.http import HttpRequest
-=======
-from django.conf import settings
-from django.template import RequestContext
->>>>>>> 0da777e1
 
 
 def git_sha_processor(_: HttpRequest) -> dict:
