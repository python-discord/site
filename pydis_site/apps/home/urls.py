from django.contrib import admin
from django.urls import include, path

from .views import HomeView

app_name = 'home'
urlpatterns = [
    path('', HomeView.as_view(), name='home'),
    path('admin/', admin.site.urls),
<<<<<<< HEAD
    path('events/', include('pydis_site.apps.events.urls', namespace='events')),
=======
    path('resources/', include('pydis_site.apps.resources.urls')),
>>>>>>> 33e05594
]<|MERGE_RESOLUTION|>--- conflicted
+++ resolved
@@ -7,9 +7,6 @@
 urlpatterns = [
     path('', HomeView.as_view(), name='home'),
     path('admin/', admin.site.urls),
-<<<<<<< HEAD
+    path('resources/', include('pydis_site.apps.resources.urls')),
     path('events/', include('pydis_site.apps.events.urls', namespace='events')),
-=======
-    path('resources/', include('pydis_site.apps.resources.urls')),
->>>>>>> 33e05594
 ]