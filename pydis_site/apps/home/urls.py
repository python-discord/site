--- conflicted
+++ resolved
@@ -7,9 +7,6 @@
 urlpatterns = [
     path('', HomeView.as_view(), name='home'),
     path('admin/', admin.site.urls),
-<<<<<<< HEAD
+    path('resources/', include('pydis_site.apps.resources.urls')),
     path('articles/', include('pydis_site.apps.content.urls', namespace='articles')),
-=======
-    path('resources/', include('pydis_site.apps.resources.urls')),
->>>>>>> 33e05594
 ]