--- conflicted
+++ resolved
@@ -268,13 +268,9 @@
 
 
 class NominationSerializer(ModelSerializer):
-<<<<<<< HEAD
+    """A class providing (de-)serialization of `Nomination` instances."""
+
     actor = PrimaryKeyRelatedField(queryset=User.objects.all())
-=======
-    """A class providing (de-)serialization of `Nomination` instances."""
-
-    author = PrimaryKeyRelatedField(queryset=User.objects.all())
->>>>>>> dd972370
     user = PrimaryKeyRelatedField(queryset=User.objects.all())
 
     class Meta:
