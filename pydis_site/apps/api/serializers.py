"""Converters from Django models to data interchange formats and back."""
from django.db.models.query import QuerySet
from rest_framework.serializers import (
    IntegerField,
    ListSerializer,
    ModelSerializer,
    PrimaryKeyRelatedField,
    ValidationError
)
from rest_framework.validators import UniqueTogetherValidator

from .models import (
    BotSetting,
    DeletedMessage,
    DocumentationLink,
    FilterList,
    Infraction,
    LogEntry,
    MessageDeletionContext,
    Nomination,
    OffTopicChannelName,
    OffensiveMessage,
    Reminder,
    Role,
    User
)


class BotSettingSerializer(ModelSerializer):
    """A class providing (de-)serialization of `BotSetting` instances."""

    class Meta:
        """Metadata defined for the Django REST Framework."""

        model = BotSetting
        fields = ('name', 'data')


class DeletedMessageSerializer(ModelSerializer):
    """
    A class providing (de-)serialization of `DeletedMessage` instances.

    The serializer generally requires a valid `deletion_context` to be
    given, which should be created beforehand. See the `DeletedMessage`
    model for more information.
    """

    author = PrimaryKeyRelatedField(
        queryset=User.objects.all()
    )
    deletion_context = PrimaryKeyRelatedField(
        queryset=MessageDeletionContext.objects.all(),
        # This will be overridden in the `create` function
        # of the deletion context serializer.
        required=False
    )

    class Meta:
        """Metadata defined for the Django REST Framework."""

        model = DeletedMessage
        fields = (
            'id', 'author',
            'channel_id', 'content',
            'embeds', 'deletion_context',
            'attachments'
        )


class MessageDeletionContextSerializer(ModelSerializer):
    """A class providing (de-)serialization of `MessageDeletionContext` instances."""

    actor = PrimaryKeyRelatedField(queryset=User.objects.all(), allow_null=True)
    deletedmessage_set = DeletedMessageSerializer(many=True)

    class Meta:
        """Metadata defined for the Django REST Framework."""

        model = MessageDeletionContext
        fields = ('actor', 'creation', 'id', 'deletedmessage_set')
        depth = 1

    def create(self, validated_data: dict) -> MessageDeletionContext:
        """
        Return a `MessageDeletionContext` based on the given data.

        In addition to the normal attributes expected by the `MessageDeletionContext` model
        itself, this serializer also allows for passing the `deletedmessage_set` element
        which contains messages that were deleted as part of this context.
        """
        messages = validated_data.pop('deletedmessage_set')
        deletion_context = MessageDeletionContext.objects.create(**validated_data)
        for message in messages:
            DeletedMessage.objects.create(
                deletion_context=deletion_context,
                **message
            )

        return deletion_context


class DocumentationLinkSerializer(ModelSerializer):
    """A class providing (de-)serialization of `DocumentationLink` instances."""

    class Meta:
        """Metadata defined for the Django REST Framework."""

        model = DocumentationLink
        fields = ('package', 'base_url', 'inventory_url')


class FilterListSerializer(ModelSerializer):
    """A class providing (de-)serialization of `FilterList` instances."""

    class Meta:
        """Metadata defined for the Django REST Framework."""

        model = FilterList
        fields = ('id', 'created_at', 'updated_at', 'type', 'allowed', 'content', 'comment')

        # This validator ensures only one filterlist with the
        # same content can exist. This means that we cannot have both an allow
        # and a deny for the same item, and we cannot have duplicates of the
        # same item.
        validators = [
            UniqueTogetherValidator(
                queryset=FilterList.objects.all(),
                fields=['content', 'type'],
                message=(
                    "A filterlist for this item already exists. "
                    "Please note that you cannot add the same item to both allow and deny."
                )
            ),
        ]


class InfractionSerializer(ModelSerializer):
    """A class providing (de-)serialization of `Infraction` instances."""

    class Meta:
        """Metadata defined for the Django REST Framework."""

        model = Infraction
        fields = (
            'id', 'inserted_at', 'expires_at', 'active', 'user', 'actor', 'type', 'reason', 'hidden'
        )
        validators = [
            UniqueTogetherValidator(
                queryset=Infraction.objects.filter(active=True),
                fields=['user', 'type', 'active'],
                message='This user already has an active infraction of this type.',
            )
        ]

    def validate(self, attrs: dict) -> dict:
        """Validate data constraints for the given data and abort if it is invalid."""
        infr_type = attrs.get('type')

        active = attrs.get('active')
        if active and infr_type in ('note', 'warning', 'kick'):
            raise ValidationError({'active': [f'{infr_type} infractions cannot be active.']})

        expires_at = attrs.get('expires_at')
        if expires_at and infr_type in ('kick', 'warning'):
            raise ValidationError({'expires_at': [f'{infr_type} infractions cannot expire.']})

        hidden = attrs.get('hidden')
        if hidden and infr_type in ('superstar', 'warning'):
            raise ValidationError({'hidden': [f'{infr_type} infractions cannot be hidden.']})

        if not hidden and infr_type in ('note', ):
            raise ValidationError({'hidden': [f'{infr_type} infractions must be hidden.']})

        return attrs


class ExpandedInfractionSerializer(InfractionSerializer):
    """
    A class providing expanded (de-)serialization of `Infraction` instances.

    In addition to the fields of `Infraction` objects themselves, this
    serializer also attaches the `user` and `actor` fields when serializing.
    """

    def to_representation(self, instance: Infraction) -> dict:
        """Return the dictionary representation of this infraction."""
        ret = super().to_representation(instance)

        user = User.objects.get(id=ret['user'])
        user_data = UserSerializer(user).data
        ret['user'] = user_data

        actor = User.objects.get(id=ret['actor'])
        actor_data = UserSerializer(actor).data
        ret['actor'] = actor_data

        return ret


class LogEntrySerializer(ModelSerializer):
    """A class providing (de-)serialization of `LogEntry` instances."""

    class Meta:
        """Metadata defined for the Django REST Framework."""

        model = LogEntry
        fields = (
            'application', 'logger_name', 'timestamp',
            'level', 'module', 'line', 'message'
        )


class OffTopicChannelNameSerializer(ModelSerializer):
    """A class providing (de-)serialization of `OffTopicChannelName` instances."""

    class Meta:
        """Metadata defined for the Django REST Framework."""

        model = OffTopicChannelName
        fields = ('name',)

    def to_representation(self, obj: OffTopicChannelName) -> str:
        """
        Return the representation of this `OffTopicChannelName`.

        This only returns the name of the off topic channel name. As the model
        only has a single attribute, it is unnecessary to create a nested dictionary.
        Additionally, this allows off topic channel name routes to simply return an
        array of names instead of objects, saving on bandwidth.
        """
        return obj.name


class ReminderSerializer(ModelSerializer):
    """A class providing (de-)serialization of `Reminder` instances."""

    author = PrimaryKeyRelatedField(queryset=User.objects.all())

    class Meta:
        """Metadata defined for the Django REST Framework."""

        model = Reminder
        fields = (
            'active', 'author', 'jump_url', 'channel_id', 'content', 'expiration', 'id', 'mentions'
        )


class RoleSerializer(ModelSerializer):
    """A class providing (de-)serialization of `Role` instances."""

    class Meta:
        """Metadata defined for the Django REST Framework."""

        model = Role
        fields = ('id', 'name', 'colour', 'permissions', 'position')


<<<<<<< HEAD
class TagSerializer(ModelSerializer):
    """A class providing (de-)serialization of `Tag` instances."""

    class Meta:
        """Metadata defined for the Django REST Framework."""

        model = Tag
        fields = ('title', 'embed')


class UserListSerializer(ListSerializer):
    """List serializer for User model to handle bulk updates."""

    def create(self, validated_data: list) -> list:
        """Override create method to optimize django queries."""
        present_users = User.objects.all()
        new_users = []
        present_user_ids = [user.id for user in present_users]

        for user_dict in validated_data:
            if user_dict["id"] in present_user_ids:
                raise ValidationError({"id": "User already exists."})
            new_users.append(User(**user_dict))

        return User.objects.bulk_create(new_users)

    def update(self, instance: QuerySet, validated_data: list) -> list:
        """
        Override update method to support bulk updates.

        ref:https://www.django-rest-framework.org/api-guide/serializers/#customizing-multiple-update
        """
        instance_mapping = {user.id: user for user in instance}
        data_mapping = {item['id']: item for item in validated_data}

        updated = []
        for user_id, data in data_mapping.items():
            user = instance_mapping.get(user_id)
            updated.append(self.child.update(user, data))

        return updated


class UserSerializer(ModelSerializer):
=======
class UserSerializer(BulkSerializerMixin, ModelSerializer):
>>>>>>> 01a0e825
    """A class providing (de-)serialization of `User` instances."""

    id = IntegerField(min_value=0)

    class Meta:
        """Metadata defined for the Django REST Framework."""

        model = User
        fields = ('id', 'name', 'discriminator', 'roles', 'in_guild')
        depth = 1
        list_serializer_class = UserListSerializer


class NominationSerializer(ModelSerializer):
    """A class providing (de-)serialization of `Nomination` instances."""

    class Meta:
        """Metadata defined for the Django REST Framework."""

        model = Nomination
        fields = (
            'id', 'active', 'actor', 'reason', 'user',
            'inserted_at', 'end_reason', 'ended_at')


class OffensiveMessageSerializer(ModelSerializer):
    """A class providing (de-)serialization of `OffensiveMessage` instances."""

    class Meta:
        """Metadata defined for the Django REST Framework."""

        model = OffensiveMessage
        fields = ('id', 'channel_id', 'delete_date')<|MERGE_RESOLUTION|>--- conflicted
+++ resolved
@@ -255,17 +255,6 @@
         fields = ('id', 'name', 'colour', 'permissions', 'position')
 
 
-<<<<<<< HEAD
-class TagSerializer(ModelSerializer):
-    """A class providing (de-)serialization of `Tag` instances."""
-
-    class Meta:
-        """Metadata defined for the Django REST Framework."""
-
-        model = Tag
-        fields = ('title', 'embed')
-
-
 class UserListSerializer(ListSerializer):
     """List serializer for User model to handle bulk updates."""
 
@@ -300,9 +289,6 @@
 
 
 class UserSerializer(ModelSerializer):
-=======
-class UserSerializer(BulkSerializerMixin, ModelSerializer):
->>>>>>> 01a0e825
     """A class providing (de-)serialization of `User` instances."""
 
     id = IntegerField(min_value=0)
