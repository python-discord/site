--- conflicted
+++ resolved
@@ -10,12 +10,6 @@
     OffTopicChannelNameViewSet,
     ReminderViewSet,
     RoleViewSet,
-<<<<<<< HEAD
     UserViewSet,
     UserEventViewSet
-)
-from .log_entry import LogEntryViewSet
-=======
-    UserViewSet
-)
->>>>>>> 6b7322c4
+)