from typing import List, Tuple

from django.db import connections

BLOCK_INTERVAL = 10 * 60  # 10 minute blocks

EXCLUDE_CHANNELS = (
    "267659945086812160",  # Bot commands
    "607247579608121354"  # SeasonalBot commands
)


<<<<<<< HEAD
class NotFound(Exception):  # noqa: N818
=======
class NotFoundError(Exception):
>>>>>>> b9afaf7a
    """Raised when an entity cannot be found."""

    pass


class Metricity:
    """Abstraction for a connection to the metricity database."""

    def __init__(self):
        self.cursor = connections['metricity'].cursor()

    def __enter__(self):
        return self

    def __exit__(self, *_):
        self.cursor.close()

    def user(self, user_id: str) -> dict:
        """Query a user's data."""
        # TODO: Swap this back to some sort of verified at date
        columns = ["joined_at"]
        query = f"SELECT {','.join(columns)} FROM users WHERE id = '%s'"
        self.cursor.execute(query, [user_id])
        values = self.cursor.fetchone()

        if not values:
            raise NotFoundError()

        return dict(zip(columns, values))

    def total_messages(self, user_id: str) -> int:
        """Query total number of messages for a user."""
        self.cursor.execute(
            """
            SELECT
                COUNT(*)
            FROM messages
            WHERE
                author_id = '%s'
                AND NOT is_deleted
                AND channel_id NOT IN %s
            """,
            [user_id, EXCLUDE_CHANNELS]
        )
        values = self.cursor.fetchone()

        if not values:
            raise NotFoundError()

        return values[0]

    def total_message_blocks(self, user_id: str) -> int:
        """
        Query number of 10 minute blocks during which the user has been active.

        This metric prevents users from spamming to achieve the message total threshold.
        """
        self.cursor.execute(
            """
            SELECT
                COUNT(*)
            FROM (
                SELECT
                    (floor((extract('epoch' from created_at) / %s )) * %s) AS interval
                FROM messages
                WHERE
                    author_id='%s'
                    AND NOT is_deleted
                    AND channel_id NOT IN %s
                GROUP BY interval
            ) block_query;
            """,
            [BLOCK_INTERVAL, BLOCK_INTERVAL, user_id, EXCLUDE_CHANNELS]
        )
        values = self.cursor.fetchone()

        if not values:
            raise NotFoundError()

        return values[0]

    def top_channel_activity(self, user_id: str) -> List[Tuple[str, int]]:
        """
        Query the top three channels in which the user is most active.

        Help channels are grouped under "the help channels",
        and off-topic channels are grouped under "off-topic".
        """
        self.cursor.execute(
            """
            SELECT
                CASE
                    WHEN channels.name ILIKE 'help-%%' THEN 'the help channels'
                    WHEN channels.name ILIKE 'ot%%' THEN 'off-topic'
                    WHEN channels.name ILIKE '%%voice%%' THEN 'voice chats'
                    ELSE channels.name
                END,
                COUNT(1)
            FROM
                messages
                LEFT JOIN channels ON channels.id = messages.channel_id
            WHERE
                author_id = '%s' AND NOT messages.is_deleted
            GROUP BY
                1
            ORDER BY
                2 DESC
            LIMIT
                3;
            """,
            [user_id]
        )

        values = self.cursor.fetchall()

        if not values:
            raise NotFoundError()

        return values<|MERGE_RESOLUTION|>--- conflicted
+++ resolved
@@ -10,11 +10,7 @@
 )
 
 
-<<<<<<< HEAD
-class NotFound(Exception):  # noqa: N818
-=======
-class NotFoundError(Exception):
->>>>>>> b9afaf7a
+class NotFoundError(Exception):  # noqa: N818
     """Raised when an entity cannot be found."""
 
     pass
