# flake8: noqa
from .bot import (
    FilterList,
    BotSetting,
    DocumentationLink,
    DeletedMessage,
    Infraction,
    Message,
    MessageDeletionContext,
    Nomination,
    OffensiveMessage,
    OffTopicChannelName,
    Reminder,
    Role,
<<<<<<< HEAD
    User,
    UserEvent
)
from .log_entry import LogEntry
=======
    User
)
>>>>>>> 6b7322c4
<|MERGE_RESOLUTION|>--- conflicted
+++ resolved
@@ -12,12 +12,6 @@
     OffTopicChannelName,
     Reminder,
     Role,
-<<<<<<< HEAD
     User,
     UserEvent
-)
-from .log_entry import LogEntry
-=======
-    User
-)
->>>>>>> 6b7322c4
+)