from unittest.mock import patch

from django_hosts.resolvers import reverse

from .base import APISubdomainTestCase
from ..models import Role, User
from ..models.bot.metricity import NotFound


class UnauthedUserAPITests(APISubdomainTestCase):
    def setUp(self):
        super().setUp()
        self.client.force_authenticate(user=None)

    def test_detail_lookup_returns_401(self):
        url = reverse('bot:user-detail', args=('whatever',), host='api')
        response = self.client.get(url)

        self.assertEqual(response.status_code, 401)

    def test_list_returns_401(self):
        url = reverse('bot:user-list', host='api')
        response = self.client.get(url)

        self.assertEqual(response.status_code, 401)

    def test_create_returns_401(self):
        url = reverse('bot:user-list', host='api')
        response = self.client.post(url, data={'hi': 'there'})

        self.assertEqual(response.status_code, 401)

    def test_delete_returns_401(self):
        url = reverse('bot:user-detail', args=('whatever',), host='api')
        response = self.client.delete(url)

        self.assertEqual(response.status_code, 401)


class CreationTests(APISubdomainTestCase):
    @classmethod
    def setUpTestData(cls):
        cls.role = Role.objects.create(
            id=5,
            name="Test role pls ignore",
            colour=2,
            permissions=0b01010010101,
            position=1
        )

        cls.user = User.objects.create(
            id=11,
            name="Name doesn't matter.",
            discriminator=1122,
            in_guild=True
        )

    def test_accepts_valid_data(self):
        url = reverse('bot:user-list', host='api')
        data = {
            'id': 42,
            'name': "Test",
            'discriminator': 42,
            'roles': [
                self.role.id
            ],
            'in_guild': True
        }

        response = self.client.post(url, data=data)
        self.assertEqual(response.status_code, 201)
        self.assertEqual(response.json(), data)

        user = User.objects.get(id=42)
        self.assertEqual(user.name, data['name'])
        self.assertEqual(user.discriminator, data['discriminator'])
        self.assertEqual(user.in_guild, data['in_guild'])

    def test_supports_multi_creation(self):
        url = reverse('bot:user-list', host='api')
        data = [
            {
                'id': 5,
                'name': "test man",
                'discriminator': 42,
                'roles': [
                    self.role.id
                ],
                'in_guild': True
            },
            {
                'id': 8,
                'name': "another test man",
                'discriminator': 555,
                'roles': [],
                'in_guild': False
            }
        ]

        response = self.client.post(url, data=data)
        self.assertEqual(response.status_code, 201)
        self.assertEqual(response.json(), [])

    def test_returns_400_for_unknown_role_id(self):
        url = reverse('bot:user-list', host='api')
        data = {
            'id': 5,
            'name': "test man",
            'discriminator': 42,
            'roles': [
                190810291
            ]
        }

        response = self.client.post(url, data=data)
        self.assertEqual(response.status_code, 400)

    def test_returns_400_for_bad_data(self):
        url = reverse('bot:user-list', host='api')
        data = {
            'id': True,
            'discriminator': "totally!"
        }

        response = self.client.post(url, data=data)
        self.assertEqual(response.status_code, 400)

    def test_returns_400_for_user_recreation(self):
        """Return 201 if User is already present in database as it skips User creation."""
        url = reverse('bot:user-list', host='api')
        data = [{
            'id': 11,
            'name': 'You saw nothing.',
            'discriminator': 112,
            'in_guild': True
        }]
        response = self.client.post(url, data=data)
        self.assertEqual(response.status_code, 201)

    def test_returns_400_for_duplicate_request_users(self):
        """Return 400 if 2 Users with same ID is passed in the request data."""
        url = reverse('bot:user-list', host='api')
        data = [
            {
                'id': 11,
                'name': 'You saw nothing.',
                'discriminator': 112,
                'in_guild': True
            },
            {
                'id': 11,
                'name': 'You saw nothing part 2.',
                'discriminator': 1122,
                'in_guild': False
            }
        ]
        response = self.client.post(url, data=data)
        self.assertEqual(response.status_code, 400)

    def test_returns_400_for_existing_user(self):
        """Returns 400 if user is already present in DB."""
        url = reverse('bot:user-list', host='api')
        data = {
            'id': 11,
            'name': 'You saw nothing part 3.',
            'discriminator': 1122,
            'in_guild': True
        }
        response = self.client.post(url, data=data)
        self.assertEqual(response.status_code, 400)


class MultiPatchTests(APISubdomainTestCase):
    @classmethod
    def setUpTestData(cls):
        cls.role_developer = Role.objects.create(
            id=159,
            name="Developer",
            colour=2,
            permissions=0b01010010101,
            position=10,
        )
        cls.user_1 = User.objects.create(
            id=1,
            name="Patch test user 1.",
            discriminator=1111,
            in_guild=True
        )
        cls.user_2 = User.objects.create(
            id=2,
            name="Patch test user 2.",
            discriminator=2222,
            in_guild=True
        )

    def test_multiple_users_patch(self):
        url = reverse("bot:user-bulk-patch", host="api")
        data = [
            {
                "id": 1,
                "name": "User 1 patched!",
                "discriminator": 1010,
                "roles": [self.role_developer.id],
                "in_guild": False
            },
            {
                "id": 2,
                "name": "User 2 patched!"
            }
        ]

        response = self.client.patch(url, data=data)
        self.assertEqual(response.status_code, 200)
        self.assertEqual(response.json()[0], data[0])

        user_2 = User.objects.get(id=2)
        self.assertEqual(user_2.name, data[1]["name"])

    def test_returns_400_for_missing_user_id(self):
        url = reverse("bot:user-bulk-patch", host="api")
        data = [
            {
                "name": "I am ghost user!",
                "discriminator": 1010,
                "roles": [self.role_developer.id],
                "in_guild": False
            },
            {
                "name": "patch me? whats my id?"
            }
        ]
        response = self.client.patch(url, data=data)
        self.assertEqual(response.status_code, 400)

    def test_returns_404_for_not_found_user(self):
        url = reverse("bot:user-bulk-patch", host="api")
        data = [
            {
                "id": 1,
                "name": "User 1 patched again!!!",
                "discriminator": 1010,
                "roles": [self.role_developer.id],
                "in_guild": False
            },
            {
                "id": 22503405,
                "name": "User unknown not patched!"
            }
        ]
        response = self.client.patch(url, data=data)
        self.assertEqual(response.status_code, 404)

    def test_returns_400_for_bad_data(self):
        url = reverse("bot:user-bulk-patch", host="api")
        data = [
            {
                "id": 1,
                "in_guild": "Catch me!"
            },
            {
                "id": 2,
                "discriminator": "find me!"
            }
        ]

        response = self.client.patch(url, data=data)
        self.assertEqual(response.status_code, 400)

    def test_returns_400_for_insufficient_data(self):
        url = reverse("bot:user-bulk-patch", host="api")
        data = [
            {
                "id": 1,
            },
            {
                "id": 2,
            }
        ]
        response = self.client.patch(url, data=data)
        self.assertEqual(response.status_code, 400)

    def test_returns_400_for_duplicate_request_users(self):
        """Return 400 if 2 Users with same ID is passed in the request data."""
        url = reverse("bot:user-bulk-patch", host="api")
        data = [
            {
                'id': 1,
                'name': 'You saw nothing.',
            },
            {
                'id': 1,
                'name': 'You saw nothing part 2.',
            }
        ]
        response = self.client.patch(url, data=data)
        self.assertEqual(response.status_code, 400)


class UserModelTests(APISubdomainTestCase):
    @classmethod
    def setUpTestData(cls):
        cls.role_top = Role.objects.create(
            id=777,
            name="High test role",
            colour=2,
            permissions=0b01010010101,
            position=10,
        )
        cls.role_bottom = Role.objects.create(
            id=888,
            name="Low test role",
            colour=2,
            permissions=0b01010010101,
            position=1,
        )
        cls.developers_role = Role.objects.create(
            id=1234567,
            name="Developers",
            colour=1234,
            permissions=0b01010010101,
            position=2,
        )
        cls.user_with_roles = User.objects.create(
            id=1,
            name="Test User with two roles",
            discriminator=1,
            in_guild=True,
        )
        cls.user_with_roles.roles.extend([cls.role_bottom.id, cls.role_top.id])

        cls.user_without_roles = User.objects.create(
            id=2,
            name="Test User without roles",
            discriminator=2222,
            in_guild=True,
        )

    def test_correct_top_role_property_user_with_roles(self):
        """Tests if the top_role property returns the correct role."""
        top_role = self.user_with_roles.top_role
        self.assertIsInstance(top_role, Role)
        self.assertEqual(top_role.id, self.role_top.id)

    def test_correct_top_role_property_user_without_roles(self):
        """Tests if the top_role property returns the correct role."""
        top_role = self.user_without_roles.top_role
        self.assertIsInstance(top_role, Role)
        self.assertEqual(top_role.id, self.developers_role.id)

    def test_correct_username_formatting(self):
        """Tests the username property with both name and discriminator formatted together."""
        self.assertEqual(self.user_with_roles.username, "Test User with two roles#0001")


<<<<<<< HEAD
class UserMetricityTests(APISubdomainTestCase):
    @classmethod
    def setUpTestData(cls):
        User.objects.create(
            id=0,
            name="Test user",
            discriminator=1,
            in_guild=True,
        )

    def test_get_metricity_data(self):
        # Given
        verified_at = "foo"
        total_messages = 1
        self.mock_metricity_user(verified_at, total_messages)

        # When
        url = reverse('bot:user-metricity-data', args=[0], host='api')
        response = self.client.get(url)

        # Then
        self.assertEqual(response.status_code, 200)
        self.assertEqual(response.json(), {
            "verified_at": verified_at,
            "total_messages": total_messages,
        })

    def test_no_metricity_user(self):
        # Given
        self.mock_no_metricity_user()

        # When
        url = reverse('bot:user-metricity-data', args=[0], host='api')
        response = self.client.get(url)

        # Then
        self.assertEqual(response.status_code, 404)

    def mock_metricity_user(self, verified_at, total_messages):
        patcher = patch("pydis_site.apps.api.viewsets.bot.user.Metricity")
        self.metricity = patcher.start()
        self.addCleanup(patcher.stop)
        self.metricity = self.metricity.return_value.__enter__.return_value
        self.metricity.user.return_value = dict(verified_at=verified_at)
        self.metricity.total_messages.return_value = total_messages

    def mock_no_metricity_user(self):
        patcher = patch("pydis_site.apps.api.viewsets.bot.user.Metricity")
        self.metricity = patcher.start()
        self.addCleanup(patcher.stop)
        self.metricity = self.metricity.return_value.__enter__.return_value
        self.metricity.user.side_effect = NotFound()
        self.metricity.total_messages.side_effect = NotFound()
=======
class UserPaginatorTests(APISubdomainTestCase):
    @classmethod
    def setUpTestData(cls):
        users = []
        for i in range(1, 10_001):
            users.append(User(
                id=i,
                name=f"user{i}",
                discriminator=1111,
                in_guild=True
            ))
        cls.users = User.objects.bulk_create(users)

    def test_returns_single_page_response(self):
        url = reverse("bot:user-list", host="api")
        response = self.client.get(url).json()
        self.assertIsNone(response["next_page_no"])
        self.assertIsNone(response["previous_page_no"])

    def test_returns_next_page_number(self):
        User.objects.create(
            id=10_001,
            name="user10001",
            discriminator=1111,
            in_guild=True
        )
        url = reverse("bot:user-list", host="api")
        response = self.client.get(url).json()
        self.assertEqual(2, response["next_page_no"])

    def test_returns_previous_page_number(self):
        User.objects.create(
            id=10_001,
            name="user10001",
            discriminator=1111,
            in_guild=True
        )
        url = reverse("bot:user-list", host="api")
        response = self.client.get(url, {"page": 2}).json()
        self.assertEqual(1, response["previous_page_no"])
>>>>>>> fcfb4220
<|MERGE_RESOLUTION|>--- conflicted
+++ resolved
@@ -352,61 +352,6 @@
         self.assertEqual(self.user_with_roles.username, "Test User with two roles#0001")
 
 
-<<<<<<< HEAD
-class UserMetricityTests(APISubdomainTestCase):
-    @classmethod
-    def setUpTestData(cls):
-        User.objects.create(
-            id=0,
-            name="Test user",
-            discriminator=1,
-            in_guild=True,
-        )
-
-    def test_get_metricity_data(self):
-        # Given
-        verified_at = "foo"
-        total_messages = 1
-        self.mock_metricity_user(verified_at, total_messages)
-
-        # When
-        url = reverse('bot:user-metricity-data', args=[0], host='api')
-        response = self.client.get(url)
-
-        # Then
-        self.assertEqual(response.status_code, 200)
-        self.assertEqual(response.json(), {
-            "verified_at": verified_at,
-            "total_messages": total_messages,
-        })
-
-    def test_no_metricity_user(self):
-        # Given
-        self.mock_no_metricity_user()
-
-        # When
-        url = reverse('bot:user-metricity-data', args=[0], host='api')
-        response = self.client.get(url)
-
-        # Then
-        self.assertEqual(response.status_code, 404)
-
-    def mock_metricity_user(self, verified_at, total_messages):
-        patcher = patch("pydis_site.apps.api.viewsets.bot.user.Metricity")
-        self.metricity = patcher.start()
-        self.addCleanup(patcher.stop)
-        self.metricity = self.metricity.return_value.__enter__.return_value
-        self.metricity.user.return_value = dict(verified_at=verified_at)
-        self.metricity.total_messages.return_value = total_messages
-
-    def mock_no_metricity_user(self):
-        patcher = patch("pydis_site.apps.api.viewsets.bot.user.Metricity")
-        self.metricity = patcher.start()
-        self.addCleanup(patcher.stop)
-        self.metricity = self.metricity.return_value.__enter__.return_value
-        self.metricity.user.side_effect = NotFound()
-        self.metricity.total_messages.side_effect = NotFound()
-=======
 class UserPaginatorTests(APISubdomainTestCase):
     @classmethod
     def setUpTestData(cls):
@@ -447,4 +392,58 @@
         url = reverse("bot:user-list", host="api")
         response = self.client.get(url, {"page": 2}).json()
         self.assertEqual(1, response["previous_page_no"])
->>>>>>> fcfb4220
+
+
+class UserMetricityTests(APISubdomainTestCase):
+    @classmethod
+    def setUpTestData(cls):
+        User.objects.create(
+            id=0,
+            name="Test user",
+            discriminator=1,
+            in_guild=True,
+        )
+
+    def test_get_metricity_data(self):
+        # Given
+        verified_at = "foo"
+        total_messages = 1
+        self.mock_metricity_user(verified_at, total_messages)
+
+        # When
+        url = reverse('bot:user-metricity-data', args=[0], host='api')
+        response = self.client.get(url)
+
+        # Then
+        self.assertEqual(response.status_code, 200)
+        self.assertEqual(response.json(), {
+            "verified_at": verified_at,
+            "total_messages": total_messages,
+        })
+
+    def test_no_metricity_user(self):
+        # Given
+        self.mock_no_metricity_user()
+
+        # When
+        url = reverse('bot:user-metricity-data', args=[0], host='api')
+        response = self.client.get(url)
+
+        # Then
+        self.assertEqual(response.status_code, 404)
+
+    def mock_metricity_user(self, verified_at, total_messages):
+        patcher = patch("pydis_site.apps.api.viewsets.bot.user.Metricity")
+        self.metricity = patcher.start()
+        self.addCleanup(patcher.stop)
+        self.metricity = self.metricity.return_value.__enter__.return_value
+        self.metricity.user.return_value = dict(verified_at=verified_at)
+        self.metricity.total_messages.return_value = total_messages
+
+    def mock_no_metricity_user(self):
+        patcher = patch("pydis_site.apps.api.viewsets.bot.user.Metricity")
+        self.metricity = patcher.start()
+        self.addCleanup(patcher.stop)
+        self.metricity = self.metricity.return_value.__enter__.return_value
+        self.metricity.user.side_effect = NotFound()
+        self.metricity.total_messages.side_effect = NotFound()