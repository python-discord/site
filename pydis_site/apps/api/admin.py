--- conflicted
+++ resolved
@@ -3,16 +3,9 @@
 from .models import (
     BotSetting, DeletedMessage,
     DocumentationLink, Infraction,
-<<<<<<< HEAD
-    MessageDeletionContext, OffTopicChannelName,
-    Role, Tag, User
-=======
     MessageDeletionContext, Nomination,
     OffTopicChannelName, Role,
-    SnakeFact, SnakeIdiom,
-    SnakeName, SpecialSnake,
     Tag, User
->>>>>>> c78bcd5e
 )
 
 
