from django.urls import include, path
from rest_framework.routers import DefaultRouter

from .views import HealthcheckView, RulesView
from .viewsets import (
    BotSettingViewSet, DeletedMessageViewSet,
    DocumentationLinkViewSet, InfractionViewSet,
    LogEntryViewSet, NominationViewSet,
<<<<<<< HEAD
    OffTopicChannelNameViewSet, ReminderViewSet,
    RoleViewSet, TagViewSet, UserViewSet, WhitelistViewSet
=======
    OffTopicChannelNameViewSet,
    OffensiveMessageViewSet, ReminderViewSet,
    RoleViewSet, TagViewSet, UserViewSet
>>>>>>> 86acb429
)


# http://www.django-rest-framework.org/api-guide/routers/#defaultrouter
bot_router = DefaultRouter(trailing_slash=False)
bot_router.register(
    'bot-settings',
    BotSettingViewSet
)
bot_router.register(
    'deleted-messages',
    DeletedMessageViewSet
)
bot_router.register(
    'documentation-links',
    DocumentationLinkViewSet
)
bot_router.register(
    'infractions',
    InfractionViewSet
)
bot_router.register(
    'nominations',
    NominationViewSet
)
bot_router.register(
    'offensive-messages',
    OffensiveMessageViewSet
)
bot_router.register(
    'off-topic-channel-names',
    OffTopicChannelNameViewSet,
    base_name='offtopicchannelname'
)
bot_router.register(
    'reminders',
    ReminderViewSet
)
bot_router.register(
    'roles',
    RoleViewSet
)
bot_router.register(
    'tags',
    TagViewSet
)
bot_router.register(
    'users',
    UserViewSet
)
bot_router.register(
    'whitelist',
    WhitelistViewSet
)

app_name = 'api'
urlpatterns = (
    # Build URLs using something like...
    #
    # from django_hosts.resolvers import reverse
    path('bot/', include((bot_router.urls, 'api'), namespace='bot')),
    path('logs', LogEntryViewSet.as_view({'post': 'create'}), name='logs'),
    path('healthcheck', HealthcheckView.as_view(), name='healthcheck'),
    path('rules', RulesView.as_view(), name='rules')
)<|MERGE_RESOLUTION|>--- conflicted
+++ resolved
@@ -6,14 +6,9 @@
     BotSettingViewSet, DeletedMessageViewSet,
     DocumentationLinkViewSet, InfractionViewSet,
     LogEntryViewSet, NominationViewSet,
-<<<<<<< HEAD
-    OffTopicChannelNameViewSet, ReminderViewSet,
-    RoleViewSet, TagViewSet, UserViewSet, WhitelistViewSet
-=======
     OffTopicChannelNameViewSet,
     OffensiveMessageViewSet, ReminderViewSet,
     RoleViewSet, TagViewSet, UserViewSet
->>>>>>> 86acb429
 )
 
 
