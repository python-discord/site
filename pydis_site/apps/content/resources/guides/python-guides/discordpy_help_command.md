---
title: Custom Help Command
description: "Overwrite discord.py's help command to implement custom functionality"
---
<<<<<<< HEAD

 First,  a basic walkthrough can be found [here](https://gist.github.com/InterStella0/b78488fb28cadf279dfd3164b9f0cf96) by Stella#2000 on subclassing the HelpCommand. It  will provide some foundational knowledge that is required before attempting a more customizable help command.


## Custom Subclass of Help Command
If the types of classes of the HelpCommand do not fit your needs, you can subclass HelpCommand and use the class mehods to customize the output. Below is a basic demonstration using the following methods that can also be found on the documenation:

- [filter_commands](https://discordpy.readthedocs.io/en/stable/ext/commands/api.html#discord.ext.commands.HelpCommand.filter_commands)

- [send_group_help](https://discordpy.readthedocs.io/en/stable/ext/commands/api.html#discord.ext.commands.HelpCommand.send_bot_help)

- [send_command_help](https://discordpy.readthedocs.io/en/stable/ext/commands/api.html#discord.ext.commands.HelpCommand.send_command_help)

- [send_group_help](https://discordpy.readthedocs.io/en/stable/ext/commands/api.html#discord.ext.commands.HelpCommand.send_group_help)

- [send_error_message](https://discordpy.readthedocs.io/en/stable/ext/commands/api.html#discord.ext.commands.HelpCommand.send_error_message)


=======
First,  a [basic walkthrough](https://gist.github.com/InterStella0/b78488fb28cadf279dfd3164b9f0cf96) by Stella#2000 on subclassing the HelpCommand will provide some fundemental knowledge required before attempting a more customizable help command.
---
## Custom Subclass of Help Command
If the types of classes of the HelpCommand do not fit your needs and you require a more customizable help command, you can subclass HelpCommand and add individual command details. Below is a basic demonstration:
>>>>>>> fbb18ca6

```python
class MyHelp(commands.HelpCommand):

    '''This is triggered when !help is invoked.
    This example demonstrates how to list the commands that the member invoking the help command can run.'''
    async def send_bot_help(self, mapping):
        filtered = await self.filter_commands(self.context.bot.commands, sort=True) # returns a list of command objects
        names = [command.name for command in filtered] # iterating through the commands objects getting names
        available_commands = "\n".join(names) # joining the list of names by a new line
        embed  = disnake.Embed(description=available_commands)
        await self.context.send(embed=embed)

    '''This is triggered when !help <command> is invoked.'''
    async def send_command_help(self, command):
        await self.context.send("This is the help page for a command")

    '''this is triggered when !help <group> is invoked.'''
    async def send_group_help(self, group):
        await self.context.send("This is the help page for a group command")

    '''this is triggered when !help <cog> is invoked.'''
    async def send_cog_help(self, cog):
        await self.context.send("This is the help page for a cog")

    '''if there is an error, send a embed containing the error.'''
    async def send_error_message(self, error):
        channel = self.get_destination() # this defaults to the command context channel
        await channel.send(error)

bot.help_command = MyHelp()
```
<<<<<<< HEAD
=======
---
You can handle when a user does not pass a command name when invoking the help command and make a fancy and customized embed; here a page that describes the bot and

shows a list of commands is generally used. However if a command is passed in, you can display detailed information of the command. Below are references from the

documentation below that can be utilised:
>>>>>>> fbb18ca6


You can handle when a user does not pass a command name when invoking the help command and make a fancy and customized embed; here a page that describes the bot and shows a list of commands is generally used. However if a command is passed in, you can display detailed information of the command. Below are references from the documentation below that can be utilised:

- [Get the command object](https://discordpy.readthedocs.io/en/latest/ext/commands/api.html#discord.ext.commands.Bot.get_command)

- [Get the command name](https://discordpy.readthedocs.io/en/latest/ext/commands/api.html#discord.ext.commands.Command.name)

- [Get the command aliases](https://discordpy.readthedocs.io/en/latest/ext/commands/api.html#discord.ext.commands.Command.aliases)

- [Get the command brief](https://discordpy.readthedocs.io/en/latest/ext/commands/api.html#discord.ext.commands.Command.brief)

- [Get the command usage](https://discordpy.readthedocs.io/en/latest/ext/commands/api.html#discord.ext.commands.Command.usage)<|MERGE_RESOLUTION|>--- conflicted
+++ resolved
@@ -2,7 +2,6 @@
 title: Custom Help Command
 description: "Overwrite discord.py's help command to implement custom functionality"
 ---
-<<<<<<< HEAD
 
  First,  a basic walkthrough can be found [here](https://gist.github.com/InterStella0/b78488fb28cadf279dfd3164b9f0cf96) by Stella#2000 on subclassing the HelpCommand. It  will provide some foundational knowledge that is required before attempting a more customizable help command.
 
@@ -21,12 +20,6 @@
 - [send_error_message](https://discordpy.readthedocs.io/en/stable/ext/commands/api.html#discord.ext.commands.HelpCommand.send_error_message)
 
 
-=======
-First,  a [basic walkthrough](https://gist.github.com/InterStella0/b78488fb28cadf279dfd3164b9f0cf96) by Stella#2000 on subclassing the HelpCommand will provide some fundemental knowledge required before attempting a more customizable help command.
----
-## Custom Subclass of Help Command
-If the types of classes of the HelpCommand do not fit your needs and you require a more customizable help command, you can subclass HelpCommand and add individual command details. Below is a basic demonstration:
->>>>>>> fbb18ca6
 
 ```python
 class MyHelp(commands.HelpCommand):
@@ -59,16 +52,6 @@
 
 bot.help_command = MyHelp()
 ```
-<<<<<<< HEAD
-=======
----
-You can handle when a user does not pass a command name when invoking the help command and make a fancy and customized embed; here a page that describes the bot and
-
-shows a list of commands is generally used. However if a command is passed in, you can display detailed information of the command. Below are references from the
-
-documentation below that can be utilised:
->>>>>>> fbb18ca6
-
 
 You can handle when a user does not pass a command name when invoking the help command and make a fancy and customized embed; here a page that describes the bot and shows a list of commands is generally used. However if a command is passed in, you can display detailed information of the command. Below are references from the documentation below that can be utilised:
 
