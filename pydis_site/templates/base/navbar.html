{% load static %}

<nav class="navbar is-primary" role="navigation" aria-label="main navigation">
  <div class="navbar-brand">

    <a id="navbar-banner" class="navbar-item has-left-margin-1" href="/">
      <img src="{% static "images/navbar/pydis_banner_no_square.svg" %}" alt="Python Discord logo"/>
    </a>

    {# The navbar "burger" which appears when rendered on screens that can't fit the entire nav #}
    <a role="button" class="navbar-burger" aria-label="menu" aria-expanded="false" data-target="navbar_menu">
      <span aria-hidden="true"></span>
      <span aria-hidden="true"></span>
      <span aria-hidden="true"></span>
    </a>
  </div>

  {# Content on the right side of the navbar #}
  <div class="navbar-menu is-paddingless" id="navbar_menu">
    <div class="navbar-end">

      {# Burger-menu Discord #}
      <a class="navbar-item is-hidden-desktop" href="https://discord.gg/python">
        <span class="icon is-size-4 is-medium"><i class="fab fa-discord"></i></span>
        <span>&nbsp;Discord</span>
      </a>

      {# GitHub #}
      <a class="navbar-item" href="https://github.com/python-discord">
        <span class="icon is-size-4 is-medium"><i class="fab fa-github"></i></span>
        <span>&nbsp;GitHub</span>
      </a>

      {# Reddit #}
      <a class="navbar-item" href="https://reddit.com/r/python">
        <span class="icon is-size-4 is-medium"><i class="fab fa-reddit-alien"></i></span>
        <span>&nbsp;Reddit</span>
      </a>

      {# YouTube #}
      <a class="navbar-item" href="https://youtube.com/pythondiscord">
        <span class="icon is-size-4 is-medium"><i class="fab fa-youtube"></i></span>
        <span>&nbsp;YouTube</span>
      </a>

      {# Patreon #}
      <a class="navbar-item" href="http://patreon.com/python_discord">
        <span class="icon is-size-4 is-medium"><i class="fab fa-patreon"></i></span>
        <span>&nbsp;Patreon</span>
      </a>

      {# Merch #}
      <a class="navbar-item" href="https://www.redbubble.com/people/PythonDiscord/shop">
        <span class="icon is-size-4 is-medium"><i class="fas fa-tshirt"></i></span>
        <span>&nbsp;Merch</span>
      </a>

      {# More #}
      <div class="navbar-item has-dropdown is-hoverable">
        <a class="navbar-link is-hidden-touch">
          More
        </a>
        <a class="navbar-link is-arrowless is-hidden-desktop">
          More
        </a>
        <div class="navbar-dropdown">
          <a class="navbar-item" href="{% url "resources:index" %}">
            Resources
          </a>
          <a class="navbar-item" href="{% url "resources:resources" category="tools" %}">
            Tools
          </a>
          <a class="navbar-item" href="{% url "events:index" %}">
            Events
          </a>
          <a class="navbar-item" href="{% url "content:page_category" location="guides/pydis-guides/contributing"%}">
            Contributing
          </a>
          <a class="navbar-item" href="{% url "content:page_category" location="frequently-asked-questions" %}">
            FAQ
          </a>
          <a class="navbar-item" href="{% url 'timeline' %}">
            Timeline
          </a>
          <a class="navbar-item" href="{% url "content:page_category" location="rules" %}">
            Rules
          </a>
          <a class="navbar-item" href="{% url "content:page_category" location="code-of-conduct" %}">
            Code of Conduct
          </a>
          <a class="navbar-item" href="{% url "content:page_category" location="privacy" %}">
            Privacy
          </a>
<<<<<<< HEAD
          <hr class="navbar-divider">
          <div class="navbar-item">
            <strong>Events</strong>
          </div>
          <a class="navbar-item" href="{% url "events:page" path="code-jams/8" %}">
            Upcoming: Code Jam 8
          </a>
          <a class="navbar-item" href="{% url "events:index" %}">
            All events
          </a>
=======
>>>>>>> 81540c26
        </div>
      </div>

      {# Desktop Nav Discord  #}
      <div id="discord-btn" class="buttons is-hidden-touch">
        <a href="https://discord.gg/python" class="button is-large is-primary">Discord</a>
      </div>

    </div>

  </div>
</nav><|MERGE_RESOLUTION|>--- conflicted
+++ resolved
@@ -91,7 +91,6 @@
           <a class="navbar-item" href="{% url "content:page_category" location="privacy" %}">
             Privacy
           </a>
-<<<<<<< HEAD
           <hr class="navbar-divider">
           <div class="navbar-item">
             <strong>Events</strong>
@@ -102,8 +101,6 @@
           <a class="navbar-item" href="{% url "events:index" %}">
             All events
           </a>
-=======
->>>>>>> 81540c26
         </div>
       </div>
 
