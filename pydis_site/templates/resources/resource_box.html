{% load as_icon %}
{% load to_kebabcase %}
{% load get_category_icon %}

<<<<<<< HEAD
<div class="box resource-box has-background-white-bis {{ resource.css_classes }}">
=======
<div class="box resource-box {{ resource.css_classes }}" data-resource-name="{{ resource.name }}">
>>>>>>> 0da777e1
    {% if 'title_url' in resource %}
        <a href="{{ resource.title_url }}">
            {% include "resources/resource_box_header.html" %}
        </a>
    {% else %}
        {% include "resources/resource_box_header.html" %}
    {% endif %}

    <p>{{ resource.description|safe }}</p>

    <div class="is-flex is-align-items-center ">
        {# Add primary link #}
        {% if "title_url" in resource %}
            <span class="icon is-size-4" style="margin: 5px;">
                <a href="{{ resource.title_url }}">
                    <i class="fas fa-external-link-alt fa-fw is-size-4 resource-icon is-hoverable is-primary"></i>
                </a>
            </span>
        {% endif %}

        {# Add all additional icon #}
        {% for icon in resource.urls %}
            <span class="icon is-size-4" style="margin: 5px;">
                <a href="{{ icon.url }}">
                    <i class="{{ icon.icon|as_icon }} fa-fw is-size-4 resource-icon is-hoverable is-{{ icon.color }}"></i>
                </a>
            </span>
        {% endfor %}

        {#  Tags #}
        <div class="resource-tag-container is-flex ml-auto is-flex-wrap-wrap is-justify-content-end">
            {% for tag in resource.tags.topics %}
            <span
                class="tag resource-tag is-primary is-light ml-2 mt-2 has-background-white-ter"
                data-filter-name="topics"
                data-filter-item="{{ tag|to_kebabcase }}"
            >
                <i class="{{ tag|title|get_category_icon }} mr-1"></i>
                {{ tag|title }}
            </span>
            {% endfor %}
            {% for tag in resource.tags.type %}
            <span
                class="tag resource-tag has-background-success-light has-text-success-dark ml-2 mt-2 has-background-white-ter"
                data-filter-name="type"
                data-filter-item="{{ tag|to_kebabcase }}"
            >
                <i class="{{ tag|title|get_category_icon }} mr-1"></i>
                {{ tag|title }}
            </span>
            {% endfor %}
            {% for tag in resource.tags.payment_tiers %}
            <span
                class="tag resource-tag has-background-danger-light has-text-danger-dark ml-2 mt-2 has-background-white-ter"
                data-filter-name="payment-tiers"
                data-filter-item="{{ tag|to_kebabcase }}"
            >
                <i class="{{ tag|title|get_category_icon }} mr-1"></i>
                {{ tag|title }}
            </span>
            {% endfor %}
            {% for tag in resource.tags.difficulty %}
            <span
                class="tag resource-tag has-background-info-light has-text-info-dark ml-2 mt-2 has-background-white-ter"
                data-filter-name="difficulty"
                data-filter-item="{{ tag|to_kebabcase }}"
            >
                <i class="{{ tag|title|get_category_icon }} mr-1"></i>
                {{ tag|title }}
            </span>
            {% endfor %}
        </div>
    </div>
</div><|MERGE_RESOLUTION|>--- conflicted
+++ resolved
@@ -2,11 +2,7 @@
 {% load to_kebabcase %}
 {% load get_category_icon %}
 
-<<<<<<< HEAD
-<div class="box resource-box has-background-white-bis {{ resource.css_classes }}">
-=======
-<div class="box resource-box {{ resource.css_classes }}" data-resource-name="{{ resource.name }}">
->>>>>>> 0da777e1
+<div class="box resource-box has-background-white-bis {{ resource.css_classes }}" data-resource-name="{{ resource.name }}">
     {% if 'title_url' in resource %}
         <a href="{{ resource.title_url }}">
             {% include "resources/resource_box_header.html" %}
