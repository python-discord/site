--- conflicted
+++ resolved
@@ -9,8 +9,6 @@
 {% block content %}
   {% include "base/navbar.html" %}
 
-<<<<<<< HEAD
-=======
   <!-- Mobile-only Notice -->
   <section id="mobile-notice" class="message is-primary is-hidden-tablet">
     <a href="/events/code-jams/8/">
@@ -18,7 +16,6 @@
     </a>
   </section>
 
->>>>>>> d038076b
   <!-- Wave Hero -->
   <section id="wave-hero" class="section is-hidden-mobile">
 
