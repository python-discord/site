{% load static %}
<div class="panel is-primary has-background-white-bis">
    <p class="panel-heading">Important Links</p>
        <a class="panel-block has-text-link" href="{% url "events:page" path="code-jams/8/rules" %}">Rules</a>
        <a class="panel-block has-text-link" href="{% url "events:page" path="code-jams/8/frameworks" %}">Approved Frameworks</a>
        <a class="panel-block has-text-link" href="{% url "events:page" path="code-jams/8/github-bootcamp" %}">GitHub Bootcamp</a>
        <a class="panel-block has-text-link" href="{% url "events:page" path="code-jams/8/submissions" %}">Submissions</a>
        <a class="panel-block has-text-link" href="{% url "events:page" path="code-jams/code-style-guide" %}">The Code Style Guide</a>
    </ul>
</div>
<div class="box has-background-white-bis">
    <img src="{% static "images/events/summer_code_jam_2021/banner.png" %}" alt="Summer Code Jam 2021">
<<<<<<< HEAD
    <h4 class="menu-label ">Our Sponsors</h4>
    <div class="sponsor">
        <a href="https://www.digitalocean.com/" target="_blank">
            <img src="{% static "images/events/DO_Logo_Vertical_Blue.png" %}" alt="Digital Ocean">
        </a>
    </div>
    <div class="sponsor">
        <a href="https://jetbrains.com" target="_blank">
            <img src="{% static "images/sponsors/jetbrains.png" %}" alt="JetBrains">
        </a>
    </div>
    <div class="sponsor">
        <a href="https://www.tabnine.com/now?utm_source=discord&utm_medium=Ins&utm_campaign=PythonDis" target="_blank">
            <img src="{% static "images/events/Tabnine.png" %}" alt="Tabnine">
        </a>
    </div>
=======
    <h4 class="menu-label">Our Sponsors</h4>
    <a href="https://www.digitalocean.com/" target="_blank">
        <img src="{% static "images/events/DO_Logo_Vertical_Blue.png" %}" alt="Digital Ocean">
    </a>
    <a href="https://jetbrains.com" target="_blank">
        <img src="{% static "images/sponsors/jetbrains.png" %}" alt="JetBrains">
    </a>
    <a href="https://www.tabnine.com/now?utm_source=discord&utm_medium=Ins&utm_campaign=PythonDis" target="_blank">
        <img src="{% static "images/events/Tabnine.png" %}" alt="Tabnine">
    </a>
>>>>>>> 6c9244cf
</div><|MERGE_RESOLUTION|>--- conflicted
+++ resolved
@@ -10,8 +10,7 @@
 </div>
 <div class="box has-background-white-bis">
     <img src="{% static "images/events/summer_code_jam_2021/banner.png" %}" alt="Summer Code Jam 2021">
-<<<<<<< HEAD
-    <h4 class="menu-label ">Our Sponsors</h4>
+    <h4 class="menu-label">Our Sponsors</h4>
     <div class="sponsor">
         <a href="https://www.digitalocean.com/" target="_blank">
             <img src="{% static "images/events/DO_Logo_Vertical_Blue.png" %}" alt="Digital Ocean">
@@ -27,16 +26,4 @@
             <img src="{% static "images/events/Tabnine.png" %}" alt="Tabnine">
         </a>
     </div>
-=======
-    <h4 class="menu-label">Our Sponsors</h4>
-    <a href="https://www.digitalocean.com/" target="_blank">
-        <img src="{% static "images/events/DO_Logo_Vertical_Blue.png" %}" alt="Digital Ocean">
-    </a>
-    <a href="https://jetbrains.com" target="_blank">
-        <img src="{% static "images/sponsors/jetbrains.png" %}" alt="JetBrains">
-    </a>
-    <a href="https://www.tabnine.com/now?utm_source=discord&utm_medium=Ins&utm_campaign=PythonDis" target="_blank">
-        <img src="{% static "images/events/Tabnine.png" %}" alt="Tabnine">
-    </a>
->>>>>>> 6c9244cf
 </div>