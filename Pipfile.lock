--- conflicted
+++ resolved
@@ -1,11 +1,7 @@
 {
     "_meta": {
         "hash": {
-<<<<<<< HEAD
             "sha256": "9c9c3413216dc0086891127979381e021807aab3279c981657640046e17815a1"
-=======
-            "sha256": "59427be022c8717e155b979772436843a4c1e37e2915874a6ee19957e9a0d141"
->>>>>>> 61ea5ad7
         },
         "pipfile-spec": 6,
         "requires": {
@@ -22,24 +18,26 @@
     "default": {
         "asgiref": {
             "hashes": [
-                "sha256:3e4192eaec0758b99722f0b0666d5fbfaa713054d92e8de5b58ba84ec5ce696f",
-                "sha256:c8f49dd3b42edcc51d09dd2eea8a92b3cfc987ff7e6486be734b4d0cbfd5d315"
-            ],
-            "version": "==3.2.5"
+                "sha256:7e51911ee147dd685c3c8b805c0ad0cb58d360987b56953878f8c06d2d1c6f1a",
+                "sha256:9fc6fb5d39b8af147ba40765234fa822b39818b12cc80b35ad9b0cef3a476aed"
+            ],
+            "markers": "python_version >= '3.5'",
+            "version": "==3.2.10"
         },
         "bleach": {
             "hashes": [
-                "sha256:53165a6596e7899c4338d847315fec508110a53bd6fd15c127c2e0d0860264e3",
-                "sha256:f8dfd8a7e26443e986c4e44df31870da8e906ea61096af06ba5d5cc2d519842a"
-            ],
-            "version": "==3.1.3"
+                "sha256:2bce3d8fab545a6528c8fa5d9f9ae8ebc85a56da365c7f85180bfe96a35ef22f",
+                "sha256:3c4c520fdb9db59ef139915a5db79f8b51bc2a7257ea0389f30c846883430a4b"
+            ],
+            "markers": "python_version >= '2.7' and python_version not in '3.0, 3.1, 3.2, 3.3, 3.4'",
+            "version": "==3.1.5"
         },
         "certifi": {
             "hashes": [
-                "sha256:1d987a998c75633c40847cc966fcf5904906c920a7f17ef374f5aa4282abd304",
-                "sha256:51fcb31174be6e6664c5f69e3e1691a2d72a1a12e90f872cbdb1567eb47b6519"
-            ],
-            "version": "==2020.4.5.1"
+                "sha256:5930595817496dd21bb8dc35dad090f1c2cd0adfaf21204bf6732ca5d8ee34d3",
+                "sha256:8fc0819f1f30ba15bdb34cceffb9ef04d99f420f68eb75d901e9560b8749fc41"
+            ],
+            "version": "==2020.6.20"
         },
         "chardet": {
             "hashes": [
@@ -53,30 +51,23 @@
                 "sha256:6687150770438374ab581bb7a1b327a847dd9c5749e396102de3fad4e8a3ef93",
                 "sha256:f684034d135af4c6cbb949b8a4d2ed61634515257a67299e5f940fbaa34377f5"
             ],
+            "markers": "python_version >= '2.7' and python_version not in '3.0, 3.1, 3.2, 3.3, 3.4'",
             "version": "==0.6.0"
         },
         "django": {
             "hashes": [
-<<<<<<< HEAD
-                "sha256:50b781f6cbeb98f673aa76ed8e572a019a45e52bdd4ad09001072dfd91ab07c8",
-                "sha256:89e451bfbb815280b137e33e454ddd56481fdaa6334054e6e031041ee1eda360"
-            ],
-            "index": "pypi",
-            "version": "==3.0.4"
-=======
-                "sha256:84f370f6acedbe1f3c41e1a02de44ac206efda3355e427139ecb785b5f596d80",
-                "sha256:e8fe3c2b2212dce6126becab7a693157f1a441a07b62ec994c046c76af5bb66d"
-            ],
-            "index": "pypi",
-            "version": "==2.2.13"
->>>>>>> 61ea5ad7
+                "sha256:31a5fbbea5fc71c99e288ec0b2f00302a0a92c44b13ede80b73a6a4d6d205582",
+                "sha256:5457fc953ec560c5521b41fad9e6734a4668b7ba205832191bbdff40ec61073c"
+            ],
+            "index": "pypi",
+            "version": "==3.0.8"
         },
         "django-allauth": {
             "hashes": [
-                "sha256:7ab91485b80d231da191d5c7999ba93170ef1bf14ab6487d886598a1ad03e1d8"
-            ],
-            "index": "pypi",
-            "version": "==0.41.0"
+                "sha256:f17209410b7f87da0a84639fd79d3771b596a6d3fc1a8e48ce50dabc7f441d30"
+            ],
+            "index": "pypi",
+            "version": "==0.42.0"
         },
         "django-classy-tags": {
             "hashes": [
@@ -91,11 +82,11 @@
         },
         "django-crispy-forms": {
             "hashes": [
-                "sha256:50032184708ce351e3c9f0008ac35d659d9d5973fa2db218066f2e0a76eb41d9",
-                "sha256:67e73ac863d3159500029fbbcdcb788f287a3fd357becebc1a0b51f73896dce3"
-            ],
-            "index": "pypi",
-            "version": "==1.9.0"
+                "sha256:888bb316db89b60050a42ec35080facb361d823eec38010ccb0702f45642d3b8",
+                "sha256:f2f1e0fbb458851636447cfb6be1a611b40c8ac9e41a74ba923011378670b43b"
+            ],
+            "index": "pypi",
+            "version": "==1.9.2"
         },
         "django-environ": {
             "hashes": [
@@ -133,6 +124,7 @@
                 "sha256:90eb236eb4f1a92124bd7c37852bbe09c0d21158477cc237556d59842a91c509",
                 "sha256:dfdb3af75ad27cdd4458b0544ec8574174f2b90f99bc2cafab6a15b4bc1895a8"
             ],
+            "markers": "python_version >= '3.5'",
             "version": "==0.11.0"
         },
         "django-nyt": {
@@ -173,35 +165,14 @@
         },
         "idna": {
             "hashes": [
-                "sha256:7588d1c14ae4c77d74036e8c22ff447b26d0fde8f007354fd48a7814db15b7cb",
-                "sha256:a068a21ceac8a4d63dbfd964670474107f541babbd2250d61922f029858365fa"
-            ],
-            "version": "==2.9"
+                "sha256:b307872f855b18632ce0c21c5e45be78c0ea7ae4c15c828c20788b26921eb3f6",
+                "sha256:b97d804b1e9b523befed77c48dacec60e6dcb0b5391d57af6a65a312a90648c0"
+            ],
+            "markers": "python_version >= '2.7' and python_version not in '3.0, 3.1, 3.2, 3.3'",
+            "version": "==2.10"
         },
         "libsass": {
             "hashes": [
-<<<<<<< HEAD
-                "sha256:003a65b4facb4c5dbace53fb0f70f61c5aae056a04b4d112a198c3c9674b31f2",
-                "sha256:0fb4399f7bbecab7b181f2c2d82c3a0ba2916bf9169714b96e425355a5b23b9f",
-                "sha256:0fd8b4337b3b101c6e6afda9112cc0dc4bacb9133b59d75d65968c7317aa3272",
-                "sha256:338e9ae066bf1fde874e335324d5355c52d2081d978b4f74fc59536564b35b08",
-                "sha256:4dcfd561fb100250b89496e1362b96f2cc804f689a59731eb0f94f9a9e144f4a",
-                "sha256:50778d4be269a021ba2bf42b5b8f6ff3704ab96a82175a052680bddf3ba7cc9f",
-                "sha256:53f87116e7441827878bd79bbad8debac23e1930423f61ab8d837ec4a4c36e0c",
-                "sha256:6a51393d75f6e3c812785b0fa0b7d67c54258c28011921f204643b55f7355ec0",
-                "sha256:74acd9adf506142699dfa292f0e569fdccbd9e7cf619e8226f7117de73566e32",
-                "sha256:81a013a4c2a614927fd1ef7a386eddabbba695cbb02defe8f31cf495106e974c",
-                "sha256:845a9573b25c141164972d498855f4ad29367c09e6d76fad12955ad0e1c83013",
-                "sha256:8b5b6d1a7c4ea1d954e0982b04474cc076286493f6af2d0a13c2e950fbe0be95",
-                "sha256:9b59afa0d755089c4165516400a39a289b796b5612eeef5736ab7a1ebf96a67c",
-                "sha256:a7e685466448c9b1bf98243339793978f654a1151eb5c975f09b83c7a226f4c1",
-                "sha256:c93df526eeef90b1ea4799c1d33b6cd5aea3e9f4633738fb95c1287c13e6b404",
-                "sha256:e318f06f06847ff49b1f8d086ac9ebce1e63404f7ea329adab92f4f16ba0e00e",
-                "sha256:fc5f8336750f76f1bfae82f7e9e89ae71438d26fc4597e3ab4c05ca8fcd41d8a",
-                "sha256:fcb7ab4dc81889e5fc99cafbc2017bc76996f9992fc6b175f7a80edac61d71df"
-            ],
-            "version": "==0.19.4"
-=======
                 "sha256:107c409524c6a4ed14410fa9dafa9ee59c6bd3ecae75d73af749ab2b75685726",
                 "sha256:3bc0d68778b30b5fa83199e18795314f64b26ca5871e026343e63934f616f7f7",
                 "sha256:5c8ff562b233734fbc72b23bb862cc6a6f70b1e9bf85a58422aa75108b94783b",
@@ -217,13 +188,13 @@
                 "sha256:fd19c8f73f70ffc6cbcca8139da08ea9a71fc48e7dfc4bb236ad88ab2d6558f1"
             ],
             "version": "==0.20.0"
->>>>>>> 61ea5ad7
         },
         "markdown": {
             "hashes": [
                 "sha256:2e50876bcdd74517e7b71f3e7a76102050edec255b3983403f1a63e7c8a41e7a",
                 "sha256:56a46ac655704b91e5b7e6326ce43d5ef72411376588afa1dd90e881b83c7e8c"
             ],
+            "markers": "python_version >= '2.7' and python_version not in '3.0, 3.1, 3.2, 3.3, 3.4'",
             "version": "==3.1.1"
         },
         "oauthlib": {
@@ -231,72 +202,84 @@
                 "sha256:bee41cc35fcca6e988463cacc3bcb8a96224f470ca547e697b604cc697b2f889",
                 "sha256:df884cd6cbe20e32633f1db1072e9356f53638e4361bef4e8b03c9127c9328ea"
             ],
+            "markers": "python_version >= '2.7' and python_version not in '3.0, 3.1, 3.2, 3.3'",
             "version": "==3.1.0"
         },
+        "packaging": {
+            "hashes": [
+                "sha256:4357f74f47b9c12db93624a82154e9b120fa8293699949152b22065d556079f8",
+                "sha256:998416ba6962ae7fbd6596850b80e17859a5753ba17c32284f67bfff33784181"
+            ],
+            "markers": "python_version >= '2.7' and python_version not in '3.0, 3.1, 3.2, 3.3'",
+            "version": "==20.4"
+        },
         "pillow": {
             "hashes": [
-                "sha256:04766c4930c174b46fd72d450674612ab44cca977ebbcc2dde722c6933290107",
-                "sha256:0e2a3bceb0fd4e0cb17192ae506d5f082b309ffe5fc370a5667959c9b2f85fa3",
-                "sha256:0f01e63c34f0e1e2580cc0b24e86a5ccbbfa8830909a52ee17624c4193224cd9",
-                "sha256:12e4bad6bddd8546a2f9771485c7e3d2b546b458ae8ff79621214119ac244523",
-                "sha256:1f694e28c169655c50bb89a3fa07f3b854d71eb47f50783621de813979ba87f3",
-                "sha256:3d25dd8d688f7318dca6d8cd4f962a360ee40346c15893ae3b95c061cdbc4079",
-                "sha256:4b02b9c27fad2054932e89f39703646d0c543f21d3cc5b8e05434215121c28cd",
-                "sha256:9744350687459234867cbebfe9df8f35ef9e1538f3e729adbd8fde0761adb705",
-                "sha256:a0b49960110bc6ff5fead46013bcb8825d101026d466f3a4de3476defe0fb0dd",
-                "sha256:ae2b270f9a0b8822b98655cb3a59cdb1bd54a34807c6c56b76dd2e786c3b7db3",
-                "sha256:b37bb3bd35edf53125b0ff257822afa6962649995cbdfde2791ddb62b239f891",
-                "sha256:b532bcc2f008e96fd9241177ec580829dee817b090532f43e54074ecffdcd97f",
-                "sha256:b67a6c47ed963c709ed24566daa3f95a18f07d3831334da570c71da53d97d088",
-                "sha256:b943e71c2065ade6fef223358e56c167fc6ce31c50bc7a02dd5c17ee4338e8ac",
-                "sha256:ccc9ad2460eb5bee5642eaf75a0438d7f8887d484490d5117b98edd7f33118b7",
-                "sha256:d23e2aa9b969cf9c26edfb4b56307792b8b374202810bd949effd1c6e11ebd6d",
-                "sha256:eaa83729eab9c60884f362ada982d3a06beaa6cc8b084cf9f76cae7739481dfa",
-                "sha256:ee94fce8d003ac9fd206496f2707efe9eadcb278d94c271f129ab36aa7181344",
-                "sha256:f455efb7a98557412dc6f8e463c1faf1f1911ec2432059fa3e582b6000fc90e2",
-                "sha256:f46e0e024346e1474083c729d50de909974237c72daca05393ee32389dabe457",
-                "sha256:f54be399340aa602066adb63a86a6a5d4f395adfdd9da2b9a0162ea808c7b276",
-                "sha256:f784aad988f12c80aacfa5b381ec21fd3f38f851720f652b9f33facc5101cf4d"
-            ],
-            "version": "==7.1.2"
+                "sha256:0295442429645fa16d05bd567ef5cff178482439c9aad0411d3f0ce9b88b3a6f",
+                "sha256:06aba4169e78c439d528fdeb34762c3b61a70813527a2c57f0540541e9f433a8",
+                "sha256:09d7f9e64289cb40c2c8d7ad674b2ed6105f55dc3b09aa8e4918e20a0311e7ad",
+                "sha256:0a80dd307a5d8440b0a08bd7b81617e04d870e40a3e46a32d9c246e54705e86f",
+                "sha256:1ca594126d3c4def54babee699c055a913efb01e106c309fa6b04405d474d5ae",
+                "sha256:25930fadde8019f374400f7986e8404c8b781ce519da27792cbe46eabec00c4d",
+                "sha256:431b15cffbf949e89df2f7b48528be18b78bfa5177cb3036284a5508159492b5",
+                "sha256:52125833b070791fcb5710fabc640fc1df07d087fc0c0f02d3661f76c23c5b8b",
+                "sha256:5e51ee2b8114def244384eda1c82b10e307ad9778dac5c83fb0943775a653cd8",
+                "sha256:612cfda94e9c8346f239bf1a4b082fdd5c8143cf82d685ba2dba76e7adeeb233",
+                "sha256:6d7741e65835716ceea0fd13a7d0192961212fd59e741a46bbed7a473c634ed6",
+                "sha256:6edb5446f44d901e8683ffb25ebdfc26988ee813da3bf91e12252b57ac163727",
+                "sha256:725aa6cfc66ce2857d585f06e9519a1cc0ef6d13f186ff3447ab6dff0a09bc7f",
+                "sha256:8dad18b69f710bf3a001d2bf3afab7c432785d94fcf819c16b5207b1cfd17d38",
+                "sha256:94cf49723928eb6070a892cb39d6c156f7b5a2db4e8971cb958f7b6b104fb4c4",
+                "sha256:97f9e7953a77d5a70f49b9a48da7776dc51e9b738151b22dacf101641594a626",
+                "sha256:9ad7f865eebde135d526bb3163d0b23ffff365cf87e767c649550964ad72785d",
+                "sha256:a060cf8aa332052df2158e5a119303965be92c3da6f2d93b6878f0ebca80b2f6",
+                "sha256:c79f9c5fb846285f943aafeafda3358992d64f0ef58566e23484132ecd8d7d63",
+                "sha256:c92302a33138409e8f1ad16731568c55c9053eee71bb05b6b744067e1b62380f",
+                "sha256:d08b23fdb388c0715990cbc06866db554e1822c4bdcf6d4166cf30ac82df8c41",
+                "sha256:d350f0f2c2421e65fbc62690f26b59b0bcda1b614beb318c81e38647e0f673a1",
+                "sha256:ec29604081f10f16a7aea809ad42e27764188fc258b02259a03a8ff7ded3808d",
+                "sha256:edf31f1150778abd4322444c393ab9c7bd2af271dd4dafb4208fb613b1f3cdc9",
+                "sha256:f7e30c27477dffc3e85c2463b3e649f751789e0f6c8456099eea7ddd53be4a8a",
+                "sha256:ffe538682dc19cc542ae7c3e504fdf54ca7f86fb8a135e59dd6bc8627eae6cce"
+            ],
+            "markers": "python_version >= '3.5'",
+            "version": "==7.2.0"
         },
         "psycopg2-binary": {
             "hashes": [
-                "sha256:040234f8a4a8dfd692662a8308d78f63f31a97e1c42d2480e5e6810c48966a29",
-                "sha256:086f7e89ec85a6704db51f68f0dcae432eff9300809723a6e8782c41c2f48e03",
-                "sha256:18ca813fdb17bc1db73fe61b196b05dd1ca2165b884dd5ec5568877cabf9b039",
-                "sha256:19dc39616850342a2a6db70559af55b22955f86667b5f652f40c0e99253d9881",
-                "sha256:2166e770cb98f02ed5ee2b0b569d40db26788e0bf2ec3ae1a0d864ea6f1d8309",
-                "sha256:3a2522b1d9178575acee4adf8fd9f979f9c0449b00b4164bb63c3475ea6528ed",
-                "sha256:3aa773580f85a28ffdf6f862e59cb5a3cc7ef6885121f2de3fca8d6ada4dbf3b",
-                "sha256:3b5deaa3ee7180585a296af33e14c9b18c218d148e735c7accf78130765a47e3",
-                "sha256:407af6d7e46593415f216c7f56ba087a9a42bd6dc2ecb86028760aa45b802bd7",
-                "sha256:4c3c09fb674401f630626310bcaf6cd6285daf0d5e4c26d6e55ca26a2734e39b",
-                "sha256:4c6717962247445b4f9e21c962ea61d2e884fc17df5ddf5e35863b016f8a1f03",
-                "sha256:50446fae5681fc99f87e505d4e77c9407e683ab60c555ec302f9ac9bffa61103",
-                "sha256:5057669b6a66aa9ca118a2a860159f0ee3acf837eda937bdd2a64f3431361a2d",
-                "sha256:5dd90c5438b4f935c9d01fcbad3620253da89d19c1f5fca9158646407ed7df35",
-                "sha256:659c815b5b8e2a55193ede2795c1e2349b8011497310bb936da7d4745652823b",
-                "sha256:69b13fdf12878b10dc6003acc8d0abf3ad93e79813fd5f3812497c1c9fb9be49",
-                "sha256:7a1cb80e35e1ccea3e11a48afe65d38744a0e0bde88795cc56a4d05b6e4f9d70",
-                "sha256:7e6e3c52e6732c219c07bd97fff6c088f8df4dae3b79752ee3a817e6f32e177e",
-                "sha256:7f42a8490c4fe854325504ce7a6e4796b207960dabb2cbafe3c3959cb00d1d7e",
-                "sha256:84156313f258eafff716b2961644a4483a9be44a5d43551d554844d15d4d224e",
-                "sha256:8578d6b8192e4c805e85f187bc530d0f52ba86c39172e61cd51f68fddd648103",
-                "sha256:890167d5091279a27e2505ff0e1fb273f8c48c41d35c5b92adbf4af80e6b2ed6",
-                "sha256:98e10634792ac0e9e7a92a76b4991b44c2325d3e7798270a808407355e7bb0a1",
-                "sha256:9aadff9032e967865f9778485571e93908d27dab21d0fdfdec0ca779bb6f8ad9",
-                "sha256:9f24f383a298a0c0f9b3113b982e21751a8ecde6615494a3f1470eb4a9d70e9e",
-                "sha256:a73021b44813b5c84eda4a3af5826dd72356a900bac9bd9dd1f0f81ee1c22c2f",
-                "sha256:afd96845e12638d2c44d213d4810a08f4dc4a563f9a98204b7428e567014b1cd",
-                "sha256:b73ddf033d8cd4cc9dfed6324b1ad2a89ba52c410ef6877998422fcb9c23e3a8",
-                "sha256:b8f490f5fad1767a1331df1259763b3bad7d7af12a75b950c2843ba319b2415f",
-                "sha256:dbc5cd56fff1a6152ca59445178652756f4e509f672e49ccdf3d79c1043113a4",
-                "sha256:eac8a3499754790187bb00574ab980df13e754777d346f85e0ff6df929bcd964",
-                "sha256:eaed1c65f461a959284649e37b5051224f4db6ebdc84e40b5e65f2986f101a08"
-            ],
-            "index": "pypi",
-            "version": "==2.8.4"
+                "sha256:008da3ab51adc70a5f1cfbbe5db3a22607ab030eb44bcecf517ad11a0c2b3cac",
+                "sha256:07cf82c870ec2d2ce94d18e70c13323c89f2f2a2628cbf1feee700630be2519a",
+                "sha256:08507efbe532029adee21b8d4c999170a83760d38249936038bd0602327029b5",
+                "sha256:107d9be3b614e52a192719c6bf32e8813030020ea1d1215daa86ded9a24d8b04",
+                "sha256:17a0ea0b0eabf07035e5e0d520dabc7950aeb15a17c6d36128ba99b2721b25b1",
+                "sha256:3286541b9d85a340ee4ed42732d15fc1bb441dc500c97243a768154ab8505bb5",
+                "sha256:3939cf75fc89c5e9ed836e228c4a63604dff95ad19aed2bbf71d5d04c15ed5ce",
+                "sha256:40abc319f7f26c042a11658bf3dd3b0b3bceccf883ec1c565d5c909a90204434",
+                "sha256:51f7823f1b087d2020d8e8c9e6687473d3d239ba9afc162d9b2ab6e80b53f9f9",
+                "sha256:6bb2dd006a46a4a4ce95201f836194eb6a1e863f69ee5bab506673e0ca767057",
+                "sha256:702f09d8f77dc4794651f650828791af82f7c2efd8c91ae79e3d9fe4bb7d4c98",
+                "sha256:7036ccf715925251fac969f4da9ad37e4b7e211b1e920860148a10c0de963522",
+                "sha256:7b832d76cc65c092abd9505cc670c4e3421fd136fb6ea5b94efbe4c146572505",
+                "sha256:8f74e631b67482d504d7e9cf364071fc5d54c28e79a093ff402d5f8f81e23bfa",
+                "sha256:930315ac53dc65cbf52ab6b6d27422611f5fb461d763c531db229c7e1af6c0b3",
+                "sha256:96d3038f5bd061401996614f65d27a4ecb62d843eb4f48e212e6d129171a721f",
+                "sha256:a20299ee0ea2f9cca494396ac472d6e636745652a64a418b39522c120fd0a0a4",
+                "sha256:a34826d6465c2e2bbe9d0605f944f19d2480589f89863ed5f091943be27c9de4",
+                "sha256:a69970ee896e21db4c57e398646af9edc71c003bc52a3cc77fb150240fefd266",
+                "sha256:b9a8b391c2b0321e0cd7ec6b4cfcc3dd6349347bd1207d48bcb752aa6c553a66",
+                "sha256:ba13346ff6d3eb2dca0b6fa0d8a9d999eff3dcd9b55f3a890f12b0b6362b2b38",
+                "sha256:bb0608694a91db1e230b4a314e8ed00ad07ed0c518f9a69b83af2717e31291a3",
+                "sha256:c8830b7d5f16fd79d39b21e3d94f247219036b29b30c8270314c46bf8b732389",
+                "sha256:cac918cd7c4c498a60f5d2a61d4f0a6091c2c9490d81bc805c963444032d0dab",
+                "sha256:cc30cb900f42c8a246e2cb76539d9726f407330bc244ca7729c41a44e8d807fb",
+                "sha256:ccdc6a87f32b491129ada4b87a43b1895cf2c20fdb7f98ad979647506ffc41b6",
+                "sha256:d1a8b01f6a964fec702d6b6dac1f91f2b9f9fe41b310cbb16c7ef1fac82df06d",
+                "sha256:e004db88e5a75e5fdab1620fb9f90c9598c2a195a594225ac4ed2a6f1c23e162",
+                "sha256:eb2f43ae3037f1ef5e19339c41cf56947021ac892f668765cd65f8ab9814192e",
+                "sha256:fa466306fcf6b39b8a61d003123d442b23707d635a5cb05ac4e1b62cc79105cd"
+            ],
+            "index": "pypi",
+            "version": "==2.8.5"
         },
         "pygments": {
             "hashes": [
@@ -306,12 +289,20 @@
             "index": "pypi",
             "version": "==2.3.1"
         },
+        "pyparsing": {
+            "hashes": [
+                "sha256:c203ec8783bf771a155b207279b9bccb8dea02d8f0c9e5f8ead507bc3246ecc1",
+                "sha256:ef9d7589ef3c200abe66653d3f1ab1033c3c419ae9b9bdb1240a85b024efc88b"
+            ],
+            "markers": "python_version >= '2.6' and python_version not in '3.0, 3.1, 3.2, 3.3'",
+            "version": "==2.4.7"
+        },
         "python3-openid": {
             "hashes": [
-                "sha256:0086da6b6ef3161cfe50fb1ee5cceaf2cda1700019fda03c2c5c440ca6abe4fa",
-                "sha256:628d365d687e12da12d02c6691170f4451db28d6d68d050007e4a40065868502"
-            ],
-            "version": "==3.1.0"
+                "sha256:33fbf6928f401e0b790151ed2b5290b02545e8775f982485205a066f874aaeaf",
+                "sha256:6626f771e0417486701e0b4daff762e7212e820ca5b29fcc0d05f6f8736dfa6b"
+            ],
+            "version": "==3.2.0"
         },
         "pytz": {
             "hashes": [
@@ -322,36 +313,22 @@
         },
         "pyuwsgi": {
             "hashes": [
-                "sha256:15a4626740753b0d0dfeeac7d367f9b2e89ab6af16c195927e60f75359fc1bbc",
-                "sha256:24c40c3b889eb9f283d43feffbc0f7c7fc024e914451425156ddb68af3df1e71",
-                "sha256:393737bd43a7e38f0a4a1601a37a69c4bf893635b37665ff958170fdb604fdb7",
-                "sha256:5a08308f87e639573c1efaa5966a6d04410cd45a73c4586a932fe3ee4b56369d",
-                "sha256:5f4b36c0dbb9931c4da8008aa423158be596e3b4a23cec95a958631603a94e45",
-                "sha256:7c31794f71bbd0ccf542cab6bddf38aa69e84e31ae0f9657a2e18ebdc150c01a",
-                "sha256:802ec6dad4b6707b934370926ec1866603abe31ba03c472f56149001b3533ba1",
-                "sha256:814d73d4569add69a6c19bb4a27cd5adb72b196e5e080caed17dbda740402072",
-                "sha256:829299cd117cf8abe837796bf587e61ce6bfe18423a3a1c510c21e9825789c2c",
-                "sha256:85f2210ceae5f48b7d8fad2240d831f4b890cac85cd98ca82683ac6aa481dfc8",
-                "sha256:861c94442b28cd64af033e88e0f63c66dbd5609f67952dc18694098b47a43f3a",
-                "sha256:957bc6316ffc8463795d56d9953d58e7f32aa5aad1c5ac80bc45c69f3299961e",
-                "sha256:9760c3f56fb5f15852d163429096600906478e9ed2c189a52f2bb21d8a2a986c",
-                "sha256:9fdfb98a2992de01e8efad2aeed22c825e36db628b144b2d6b93d81fb549f811",
-                "sha256:a4b24703ea818196d0be1dc64b3b57b79c67e8dee0cfa207a4216220912035a7",
-                "sha256:ad7f4968c1ddbf139a306d9b075360d959cc554d994ba5e1f512af9a40e62357",
-                "sha256:b1127d34b90f74faf1707718c57a4193ac028b9f4aec0238638983132297d456",
-                "sha256:bcb04d6ec644b3e08d03c64851e06edd7110489261e50627a4bcadf66ff6920e",
-                "sha256:bebfebb9ee83d7cf37668bf54275b677b7ae283e84a944f9f3ac6a4b66f95d4b",
-                "sha256:c29892dafc65a8b6eb95823fa4bac7754ca3fd1c28ab8d2a973289531b340a27",
-                "sha256:cb296b50b51ba022b0090b28d032ff1dd395a6db03672b65a39e83532edad527",
-                "sha256:ce777ebdf49ce736fc04abf555b5c41ab3f130127543a689dcf8d4871cd18fe4",
-                "sha256:d8b4bf930b6a19bc9ee982b9163d948c87501ad91b71516924e8ed25fe85d2ee",
-                "sha256:e2a420f2c4d35f3ec0b7e752a80d7bd385e2c5a64f67c05f2d2d74230e3114b6",
-                "sha256:ef5eb630f541af6b69378d58594be90a0922fa6d6a50a9248c25b9502585f6bf",
-                "sha256:fed899ce96f4f2b4d1b9f338dd145a4040ee1d8a5152213af0dd8d4a4d36e9fe"
+                "sha256:1a4dd8d99b8497f109755e09484b0bd2aeaa533f7621e7c7e2a120a72111219d",
+                "sha256:206937deaebbac5c87692657c3151a5a9d40ecbc9b051b94154205c50a48e963",
+                "sha256:2cf35d9145208cc7c96464d688caa3de745bfc969e1a1ae23cb046fc10b0ac7e",
+                "sha256:3ab84a168633eeb55847d59475d86e9078d913d190c2a1aed804c562a10301a3",
+                "sha256:430406d1bcf288a87f14fde51c66877eaf5e98516838a1c6f761af5d814936fc",
+                "sha256:72be25ce7aa86c5616c59d12c2961b938e7bde47b7ff6a996ff83b89f7c5cd27",
+                "sha256:aa4d615de430e2066a1c76d9cc2a70abf2dfc703a82c21aee625b445866f2c3b",
+                "sha256:aadd231256a672cf4342ef9fb976051949e4d5b616195e696bcb7b8a9c07789e",
+                "sha256:b15ee6a7759b0465786d856334b8231d882deda5291cf243be6a343a8f3ef910",
+                "sha256:bd1d0a8d4cb87eb63417a72e6b1bac47053f9b0be550adc6d2a375f4cbaa22f0",
+                "sha256:d5787779ec24b67ac8898be9dc2b2b4e35f17d79f14361f6cf303d6283a848f2",
+                "sha256:ecfae85d6504e0ecbba100a795032a88ce8f110b62b93243f2df1bd116eca67f"
             ],
             "index": "pypi",
             "markers": "sys_platform != 'win32'",
-            "version": "==2.0.18.post0"
+            "version": "==2.0.19.1"
         },
         "pyyaml": {
             "hashes": [
@@ -372,14 +349,15 @@
         },
         "requests": {
             "hashes": [
-                "sha256:43999036bfa82904b6af1d99e4882b560e5e2c68e5c4b0aa03b655f3d7d73fee",
-                "sha256:b3f43d496c6daba4493e7c431722aeb7dbc6288f52a6e04e7b6023b0247817e6"
-            ],
-            "index": "pypi",
-            "version": "==2.23.0"
+                "sha256:b3559a131db72c33ee969480840fff4bb6dd111de7dd27c8ee1f820f4f00231b",
+                "sha256:fe75cc94a9443b9246fc7049224f75604b113c36acb93f87b80ed42c44cbb898"
+            ],
+            "index": "pypi",
+            "version": "==2.24.0"
         },
         "requests-oauthlib": {
             "hashes": [
+                "sha256:fa6c47b933f01060936d87ae9327fead68768b69c6c9ea2109c48be30f2d4dbc",
                 "sha256:7f71572defaecd16372f9006f33c2ec8c077c3cfa6f5911a9a90202beb513f3d",
                 "sha256:b4261601a71fd721a8bd6d7aa1cc1d6a8a93b4a9f5e96626f8e4d91e8beeaa6a"
             ],
@@ -387,17 +365,18 @@
         },
         "sentry-sdk": {
             "hashes": [
-                "sha256:23808d571d2461a4ce3784ec12bbee5bdb8c026c143fe79d36cef8a6d653e71f",
-                "sha256:bb90a4e19c7233a580715fc986cc44be2c48fc10b31e71580a2037e1c94b6950"
-            ],
-            "index": "pypi",
-            "version": "==0.14.3"
+                "sha256:2f023ff348359ec5f0b73a840e8b08e6a8d3b2613a98c57d11c222ef43879237",
+                "sha256:380a280cfc7c4ade5912294e6d9aa71ce776b5fca60a3782e9331b0bcd2866bf"
+            ],
+            "index": "pypi",
+            "version": "==0.16.1"
         },
         "six": {
             "hashes": [
                 "sha256:30639c035cdb23534cd4aa2dd52c3bf48f06e5f4a941509c8bafd8ce11080259",
                 "sha256:8b74bedcbbbaca38ff6d7491d76f2b06b3592611af620f8426e82dddb04a5ced"
             ],
+            "markers": "python_version >= '2.7' and python_version not in '3.0, 3.1, 3.2, 3.3'",
             "version": "==1.15.0"
         },
         "sorl-thumbnail": {
@@ -405,6 +384,7 @@
                 "sha256:66771521f3c0ed771e1ce8e1aaf1639ebff18f7f5a40cfd3083da8f0fe6c7c99",
                 "sha256:7162639057dff222a651bacbdb6bd6f558fc32946531d541fc71e10c0167ebdf"
             ],
+            "markers": "python_version >= '3.4'",
             "version": "==12.6.3"
         },
         "sqlparse": {
@@ -412,6 +392,7 @@
                 "sha256:022fb9c87b524d1f7862b3037e541f68597a730a8843245c349fc93e1643dc4e",
                 "sha256:e162203737712307dfe78860cc56c8da8a852ab2ee33750e33aeadf38d12c548"
             ],
+            "markers": "python_version >= '2.7' and python_version not in '3.0, 3.1, 3.2, 3.3'",
             "version": "==0.3.1"
         },
         "urllib3": {
@@ -419,6 +400,7 @@
                 "sha256:3018294ebefce6572a474f0604c2021e33b3fd8006ecd11d62107a5d2a963527",
                 "sha256:88206b0eb87e6d677d424843ac5209e3fb9d0190d0ee169599165ec25e9d9115"
             ],
+            "markers": "python_version >= '2.7' and python_version not in '3.0, 3.1, 3.2, 3.3, 3.4' and python_version < '4'",
             "version": "==1.25.9"
         },
         "webencodings": {
@@ -430,11 +412,11 @@
         },
         "whitenoise": {
             "hashes": [
-                "sha256:0f9137f74bd95fa54329ace88d8dc695fbe895369a632e35f7a136e003e41d73",
-                "sha256:62556265ec1011bd87113fb81b7516f52688887b7a010ee899ff1fd18fd22700"
-            ],
-            "index": "pypi",
-            "version": "==5.0.1"
+                "sha256:60154b976a13901414a25b0273a841145f77eb34a141f9ae032a0ace3e4d5b27",
+                "sha256:6dd26bfda3af29177d8ab7333a0c7b7642eb615ce83764f4d15a9aecda3201c4"
+            ],
+            "index": "pypi",
+            "version": "==5.1.0"
         },
         "wiki": {
             "editable": true,
@@ -455,6 +437,7 @@
                 "sha256:08a96c641c3a74e44eb59afb61a24f2cb9f4d7188748e76ba4bb5edfa3cb7d1c",
                 "sha256:f7b7ce16570fe9965acd6d30101a28f62fb4a7f9e926b3bbc9b61f8b04247e72"
             ],
+            "markers": "python_version >= '2.7' and python_version not in '3.0, 3.1, 3.2, 3.3'",
             "version": "==19.3.0"
         },
         "bandit": {
@@ -469,57 +452,55 @@
                 "sha256:1ccf53320421aeeb915275a196e23b3b8ae87dea8ac6698b1638001d4a486d53",
                 "sha256:c8e8f552ffcc6194f4e18dd4f68d9aef0c0d58ae7e7be8c82bee3c5e9edfa513"
             ],
+            "markers": "python_full_version >= '3.6.1'",
             "version": "==3.1.0"
         },
         "coverage": {
             "hashes": [
-                "sha256:03f630aba2b9b0d69871c2e8d23a69b7fe94a1e2f5f10df5049c0df99db639a0",
-                "sha256:046a1a742e66d065d16fb564a26c2a15867f17695e7f3d358d7b1ad8a61bca30",
-                "sha256:0a907199566269e1cfa304325cc3b45c72ae341fbb3253ddde19fa820ded7a8b",
-                "sha256:165a48268bfb5a77e2d9dbb80de7ea917332a79c7adb747bd005b3a07ff8caf0",
-                "sha256:1b60a95fc995649464e0cd48cecc8288bac5f4198f21d04b8229dc4097d76823",
-                "sha256:1f66cf263ec77af5b8fe14ef14c5e46e2eb4a795ac495ad7c03adc72ae43fafe",
-                "sha256:2e08c32cbede4a29e2a701822291ae2bc9b5220a971bba9d1e7615312efd3037",
-                "sha256:3844c3dab800ca8536f75ae89f3cf566848a3eb2af4d9f7b1103b4f4f7a5dad6",
-                "sha256:408ce64078398b2ee2ec08199ea3fcf382828d2f8a19c5a5ba2946fe5ddc6c31",
-                "sha256:443be7602c790960b9514567917af538cac7807a7c0c0727c4d2bbd4014920fd",
-                "sha256:4482f69e0701139d0f2c44f3c395d1d1d37abd81bfafbf9b6efbe2542679d892",
-                "sha256:4a8a259bf990044351baf69d3b23e575699dd60b18460c71e81dc565f5819ac1",
-                "sha256:513e6526e0082c59a984448f4104c9bf346c2da9961779ede1fc458e8e8a1f78",
-                "sha256:5f587dfd83cb669933186661a351ad6fc7166273bc3e3a1531ec5c783d997aac",
-                "sha256:62061e87071497951155cbccee487980524d7abea647a1b2a6eb6b9647df9006",
-                "sha256:641e329e7f2c01531c45c687efcec8aeca2a78a4ff26d49184dce3d53fc35014",
-                "sha256:65a7e00c00472cd0f59ae09d2fb8a8aaae7f4a0cf54b2b74f3138d9f9ceb9cb2",
-                "sha256:6ad6ca45e9e92c05295f638e78cd42bfaaf8ee07878c9ed73e93190b26c125f7",
-                "sha256:73aa6e86034dad9f00f4bbf5a666a889d17d79db73bc5af04abd6c20a014d9c8",
-                "sha256:7c9762f80a25d8d0e4ab3cb1af5d9dffbddb3ee5d21c43e3474c84bf5ff941f7",
-                "sha256:85596aa5d9aac1bf39fe39d9fa1051b0f00823982a1de5766e35d495b4a36ca9",
-                "sha256:86a0ea78fd851b313b2e712266f663e13b6bc78c2fb260b079e8b67d970474b1",
-                "sha256:8a620767b8209f3446197c0e29ba895d75a1e272a36af0786ec70fe7834e4307",
-                "sha256:922fb9ef2c67c3ab20e22948dcfd783397e4c043a5c5fa5ff5e9df5529074b0a",
-                "sha256:9fad78c13e71546a76c2f8789623eec8e499f8d2d799f4b4547162ce0a4df435",
-                "sha256:a37c6233b28e5bc340054cf6170e7090a4e85069513320275a4dc929144dccf0",
-                "sha256:c3fc325ce4cbf902d05a80daa47b645d07e796a80682c1c5800d6ac5045193e5",
-                "sha256:cda33311cb9fb9323958a69499a667bd728a39a7aa4718d7622597a44c4f1441",
-                "sha256:db1d4e38c9b15be1521722e946ee24f6db95b189d1447fa9ff18dd16ba89f732",
-                "sha256:eda55e6e9ea258f5e4add23bcf33dc53b2c319e70806e180aecbff8d90ea24de",
-                "sha256:f372cdbb240e09ee855735b9d85e7f50730dcfb6296b74b95a3e5dea0615c4c1"
-            ],
-            "index": "pypi",
-            "version": "==5.0.4"
+                "sha256:0fc4e0d91350d6f43ef6a61f64a48e917637e1dcfcba4b4b7d543c628ef82c2d",
+                "sha256:10f2a618a6e75adf64329f828a6a5b40244c1c50f5ef4ce4109e904e69c71bd2",
+                "sha256:12eaccd86d9a373aea59869bc9cfa0ab6ba8b1477752110cb4c10d165474f703",
+                "sha256:1874bdc943654ba46d28f179c1846f5710eda3aeb265ff029e0ac2b52daae404",
+                "sha256:1dcebae667b73fd4aa69237e6afb39abc2f27520f2358590c1b13dd90e32abe7",
+                "sha256:1e58fca3d9ec1a423f1b7f2aa34af4f733cbfa9020c8fe39ca451b6071237405",
+                "sha256:214eb2110217f2636a9329bc766507ab71a3a06a8ea30cdeebb47c24dce5972d",
+                "sha256:25fe74b5b2f1b4abb11e103bb7984daca8f8292683957d0738cd692f6a7cc64c",
+                "sha256:32ecee61a43be509b91a526819717d5e5650e009a8d5eda8631a59c721d5f3b6",
+                "sha256:3740b796015b889e46c260ff18b84683fa2e30f0f75a171fb10d2bf9fb91fc70",
+                "sha256:3b2c34690f613525672697910894b60d15800ac7e779fbd0fccf532486c1ba40",
+                "sha256:41d88736c42f4a22c494c32cc48a05828236e37c991bd9760f8923415e3169e4",
+                "sha256:42fa45a29f1059eda4d3c7b509589cc0343cd6bbf083d6118216830cd1a51613",
+                "sha256:4bb385a747e6ae8a65290b3df60d6c8a692a5599dc66c9fa3520e667886f2e10",
+                "sha256:509294f3e76d3f26b35083973fbc952e01e1727656d979b11182f273f08aa80b",
+                "sha256:5c74c5b6045969b07c9fb36b665c9cac84d6c174a809fc1b21bdc06c7836d9a0",
+                "sha256:60a3d36297b65c7f78329b80120f72947140f45b5c7a017ea730f9112b40f2ec",
+                "sha256:6f91b4492c5cde83bfe462f5b2b997cdf96a138f7c58b1140f05de5751623cf1",
+                "sha256:7403675df5e27745571aba1c957c7da2dacb537c21e14007ec3a417bf31f7f3d",
+                "sha256:87bdc8135b8ee739840eee19b184804e5d57f518578ffc797f5afa2c3c297913",
+                "sha256:8a3decd12e7934d0254939e2bf434bf04a5890c5bf91a982685021786a08087e",
+                "sha256:9702e2cb1c6dec01fb8e1a64c015817c0800a6eca287552c47a5ee0ebddccf62",
+                "sha256:a4d511012beb967a39580ba7d2549edf1e6865a33e5fe51e4dce550522b3ac0e",
+                "sha256:bbb387811f7a18bdc61a2ea3d102be0c7e239b0db9c83be7bfa50f095db5b92a",
+                "sha256:bfcc811883699ed49afc58b1ed9f80428a18eb9166422bce3c31a53dba00fd1d",
+                "sha256:c32aa13cc3fe86b0f744dfe35a7f879ee33ac0a560684fef0f3e1580352b818f",
+                "sha256:ca63dae130a2e788f2b249200f01d7fa240f24da0596501d387a50e57aa7075e",
+                "sha256:d54d7ea74cc00482a2410d63bf10aa34ebe1c49ac50779652106c867f9986d6b",
+                "sha256:d67599521dff98ec8c34cd9652cbcfe16ed076a2209625fca9dc7419b6370e5c",
+                "sha256:d82db1b9a92cb5c67661ca6616bdca6ff931deceebb98eecbd328812dab52032",
+                "sha256:d9ad0a988ae20face62520785ec3595a5e64f35a21762a57d115dae0b8fb894a",
+                "sha256:ebf2431b2d457ae5217f3a1179533c456f3272ded16f8ed0b32961a6d90e38ee",
+                "sha256:ed9a21502e9223f563e071759f769c3d6a2e1ba5328c31e86830368e8d78bc9c",
+                "sha256:f50632ef2d749f541ca8e6c07c9928a37f87505ce3a9f20c8446ad310f1aa87b"
+            ],
+            "index": "pypi",
+            "version": "==5.2"
         },
         "distlib": {
             "hashes": [
-                "sha256:2e166e231a26b36d6dfe35a48c4464346620f8645ed0ace01ee31822b288de21"
-            ],
-            "version": "==0.3.0"
-        },
-        "entrypoints": {
-            "hashes": [
-                "sha256:589f874b313739ad35be6e0cd7efde2a4e9b6fea91edcc34e58ecbb8dbe56d19",
-                "sha256:c70dd71abe5a8c85e55e12c19bd91ccfeec11a6e99044204511f9ed547d48451"
-            ],
-            "version": "==0.3"
+                "sha256:8c09de2c67b3e7deef7184574fc060ab8a793e7adbb183d942c389c8b13c52fb",
+                "sha256:edf6116872c863e1aa9d5bb7cb5e05a022c519a4594dc703843343a9ddd9bff1"
+            ],
+            "version": "==0.3.1"
         },
         "filelock": {
             "hashes": [
@@ -530,19 +511,19 @@
         },
         "flake8": {
             "hashes": [
-                "sha256:45681a117ecc81e870cbf1262835ae4af5e7a8b08e40b944a8a6e6b895914cfb",
-                "sha256:49356e766643ad15072a789a20915d3c91dc89fd313ccd71802303fd67e4deca"
-            ],
-            "index": "pypi",
-            "version": "==3.7.9"
+                "sha256:15e351d19611c887e482fb960eae4d44845013cc142d42896e9862f775d8cf5c",
+                "sha256:f04b9fcbac03b0a3e58c0ab3a0ecc462e023a9faf046d57794184028123aa208"
+            ],
+            "index": "pypi",
+            "version": "==3.8.3"
         },
         "flake8-annotations": {
             "hashes": [
-                "sha256:a38b44d01abd480586a92a02a2b0a36231ec42dcc5e114de78fa5db016d8d3f9",
-                "sha256:d5b0e8704e4e7728b352fa1464e23539ff2341ba11cc153b536fa2cf921ee659"
-            ],
-            "index": "pypi",
-            "version": "==2.0.1"
+                "sha256:7816a5d8f65ffdf37b8e21e5b17e0fd1e492aa92638573276de066e889a22b26",
+                "sha256:8d18db74a750dd97f40b483cc3ef80d07d03f687525bad8fd83365dcd3bfd414"
+            ],
+            "index": "pypi",
+            "version": "==2.3.0"
         },
         "flake8-bandit": {
             "hashes": [
@@ -592,11 +573,11 @@
         },
         "flake8-tidy-imports": {
             "hashes": [
-                "sha256:8aa34384b45137d4cf33f5818b8e7897dc903b1d1e10a503fa7dd193a9a710ba",
-                "sha256:b26461561bcc80e8012e46846630ecf0aaa59314f362a94cb7800dfdb32fa413"
-            ],
-            "index": "pypi",
-            "version": "==4.0.0"
+                "sha256:62059ca07d8a4926b561d392cbab7f09ee042350214a25cf12823384a45d27dd",
+                "sha256:c30b40337a2e6802ba3bb611c26611154a27e94c53fc45639e3e282169574fd3"
+            ],
+            "index": "pypi",
+            "version": "==4.1.0"
         },
         "flake8-todo": {
             "hashes": [
@@ -610,29 +591,32 @@
                 "sha256:91f36bfb1ab7949b3b40e23736db18231bf7593edada2ba5c3a174a7b23657ac",
                 "sha256:c9e1f2d0db7ddb9a704c2a0217be31214e91a4fe1dea1efad19ae42ba0c285c9"
             ],
+            "markers": "python_version >= '3.4'",
             "version": "==4.0.5"
         },
         "gitpython": {
             "hashes": [
-                "sha256:e107af4d873daed64648b4f4beb89f89f0cfbe3ef558fc7821ed2331c2f8da1a",
-                "sha256:ef1d60b01b5ce0040ad3ec20bc64f783362d41fa0822a2742d3586e1f49bb8ac"
-            ],
-            "version": "==3.1.3"
+                "sha256:2db287d71a284e22e5c2846042d0602465c7434d910406990d5b74df4afb0858",
+                "sha256:fa3b92da728a457dd75d62bb5f3eb2816d99a7fe6c67398e260637a40e3fafb5"
+            ],
+            "markers": "python_version >= '3.4'",
+            "version": "==3.1.7"
         },
         "identify": {
             "hashes": [
-                "sha256:249ebc7e2066d6393d27c1b1be3b70433f824a120b1d8274d362f1eb419e3b52",
-                "sha256:781fd3401f5d2b17b22a8b18b493a48d5d948e3330634e82742e23f9c20234ef"
-            ],
-            "version": "==1.4.19"
+                "sha256:882c4b08b4569517b5f2257ecca180e01f38400a17f429f5d0edff55530c41c7",
+                "sha256:f89add935982d5bc62913ceee16c9297d8ff14b226e9d3072383a4e38136b656"
+            ],
+            "markers": "python_version >= '2.7' and python_version not in '3.0, 3.1, 3.2, 3.3'",
+            "version": "==1.4.23"
         },
         "importlib-metadata": {
             "hashes": [
-                "sha256:0505dd08068cfec00f53a74a0ad927676d7757da81b7436a6eefe4c7cf75c545",
-                "sha256:15ec6c0fd909e893e3a08b3a7c76ecb149122fb14b7efe1199ddd4c7c57ea958"
+                "sha256:90bb658cdbbf6d1735b6341ce708fc7024a3e14e99ffdc5783edea9f9b077f83",
+                "sha256:dc15b2969b4ce36305c51eebe62d418ac7791e9a157911d58bfb1f9ccd8e2070"
             ],
             "markers": "python_version < '3.8'",
-            "version": "==1.6.1"
+            "version": "==1.7.0"
         },
         "mccabe": {
             "hashes": [
@@ -657,40 +641,43 @@
         },
         "pep8-naming": {
             "hashes": [
-                "sha256:5d9f1056cb9427ce344e98d1a7f5665710e2f20f748438e308995852cfa24164",
-                "sha256:f3b4a5f9dd72b991bf7d8e2a341d2e1aa3a884a769b5aaac4f56825c1763bf3a"
-            ],
-            "index": "pypi",
-            "version": "==0.10.0"
+                "sha256:a1dd47dd243adfe8a83616e27cf03164960b507530f155db94e10b36a6cd6724",
+                "sha256:f43bfe3eea7e0d73e8b5d07d6407ab47f2476ccaeff6937c84275cd30b016738"
+            ],
+            "index": "pypi",
+            "version": "==0.11.1"
         },
         "pre-commit": {
             "hashes": [
-                "sha256:487c675916e6f99d355ec5595ad77b325689d423ef4839db1ed2f02f639c9522",
-                "sha256:c0aa11bce04a7b46c5544723aedf4e81a4d5f64ad1205a30a9ea12d5e81969e1"
-            ],
-            "index": "pypi",
-            "version": "==2.2.0"
+                "sha256:1657663fdd63a321a4a739915d7d03baedd555b25054449090f97bb0cb30a915",
+                "sha256:e8b1315c585052e729ab7e99dcca5698266bedce9067d21dc909c23e3ceed626"
+            ],
+            "index": "pypi",
+            "version": "==2.6.0"
         },
         "pycodestyle": {
             "hashes": [
-                "sha256:95a2219d12372f05704562a14ec30bc76b05a5b297b21a5dfe3f6fac3491ae56",
-                "sha256:e40a936c9a450ad81df37f549d676d127b1b66000a6c500caa2b085bc0ca976c"
-            ],
-            "version": "==2.5.0"
+                "sha256:2295e7b2f6b5bd100585ebcb1f616591b652db8a741695b3d8f5d28bdc934367",
+                "sha256:c58a7d2815e0e8d7972bf1803331fb0152f867bd89adf8a01dfd55085434192e"
+            ],
+            "markers": "python_version >= '2.7' and python_version not in '3.0, 3.1, 3.2, 3.3'",
+            "version": "==2.6.0"
         },
         "pydocstyle": {
             "hashes": [
                 "sha256:da7831660b7355307b32778c4a0dbfb137d89254ef31a2b2978f50fc0b4d7586",
                 "sha256:f4f5d210610c2d153fae39093d44224c17429e2ad7da12a8b419aba5c2f614b5"
             ],
+            "markers": "python_version >= '3.5'",
             "version": "==5.0.2"
         },
         "pyflakes": {
             "hashes": [
-                "sha256:17dbeb2e3f4d772725c777fabc446d5634d1038f234e77343108ce445ea69ce0",
-                "sha256:d976835886f8c5b31d47970ed689944a0262b5f3afa00a5a7b4dc81e5449f8a2"
-            ],
-            "version": "==2.1.1"
+                "sha256:0d94e0e05a19e57a99444b6ddcf9a6eb2e5c68d3ca1e98e90707af8152c90a92",
+                "sha256:35b2d75ee967ea93b55750aa9edbbf72813e06a66ba54438df2cfac9e3c27fc8"
+            ],
+            "markers": "python_version >= '2.7' and python_version not in '3.0, 3.1, 3.2, 3.3'",
+            "version": "==2.2.0"
         },
         "pyyaml": {
             "hashes": [
@@ -714,6 +701,7 @@
                 "sha256:30639c035cdb23534cd4aa2dd52c3bf48f06e5f4a941509c8bafd8ce11080259",
                 "sha256:8b74bedcbbbaca38ff6d7491d76f2b06b3592611af620f8426e82dddb04a5ced"
             ],
+            "markers": "python_version >= '2.7' and python_version not in '3.0, 3.1, 3.2, 3.3'",
             "version": "==1.15.0"
         },
         "smmap": {
@@ -721,6 +709,7 @@
                 "sha256:54c44c197c819d5ef1991799a7e30b662d1e520f2ac75c9efbeb54a742214cf4",
                 "sha256:9c98bbd1f9786d22f14b3d4126894d56befb835ec90cef151af566c7e19b5d24"
             ],
+            "markers": "python_version >= '2.7' and python_version not in '3.0, 3.1, 3.2, 3.3'",
             "version": "==3.0.4"
         },
         "snowballstemmer": {
@@ -732,10 +721,11 @@
         },
         "stevedore": {
             "hashes": [
-                "sha256:001e90cd704be6470d46cc9076434e2d0d566c1379187e7013eb296d3a6032d9",
-                "sha256:471c920412265cc809540ae6fb01f3f02aba89c79bbc7091372f4745a50f9691"
-            ],
-            "version": "==2.0.0"
+                "sha256:79270bd5fb4a052e76932e9fef6e19afa77090c4000f2680eb8c2e887d2e6e36",
+                "sha256:9fb12884b510fdc25f8a883bb390b8ff82f67863fb360891a33135bcb2ce8c54"
+            ],
+            "markers": "python_version >= '3.6'",
+            "version": "==3.1.0"
         },
         "toml": {
             "hashes": [
@@ -781,23 +771,18 @@
         },
         "virtualenv": {
             "hashes": [
-<<<<<<< HEAD
-                "sha256:87831f1070534b636fea2241dd66f3afe37ac9041bcca6d0af3215cdcfbf7d82",
-                "sha256:f3128d882383c503003130389bf892856341c1da12c881ae24d6358c82561b55"
-            ],
-            "version": "==20.0.13"
-=======
-                "sha256:a116629d4e7f4d03433b8afa27f43deba09d48bc48f5ecefa4f015a178efb6cf",
-                "sha256:a730548b27366c5e6cbdf6f97406d861cccece2e22275e8e1a757aeff5e00c70"
-            ],
-            "version": "==20.0.21"
->>>>>>> 61ea5ad7
+                "sha256:c11a475400e98450403c0364eb3a2d25d42f71cf1493da64390487b666de4324",
+                "sha256:e10cc66f40cbda459720dfe1d334c4dc15add0d80f09108224f171006a97a172"
+            ],
+            "markers": "python_version >= '2.7' and python_version not in '3.0, 3.1, 3.2, 3.3'",
+            "version": "==20.0.26"
         },
         "zipp": {
             "hashes": [
                 "sha256:aa36550ff0c0b7ef7fa639055d797116ee891440eac1a56f378e2d3179e0320b",
                 "sha256:c599e4d75c98f6798c509911d08a22e6c021d074469042177c8c86fb92eefd96"
             ],
+            "markers": "python_version >= '3.6'",
             "version": "==3.1.0"
         }
     }
