--- conflicted
+++ resolved
@@ -1,11 +1,7 @@
 {
     "_meta": {
         "hash": {
-<<<<<<< HEAD
             "sha256": "3e41d1f5aeff03b49de55ef5086b975ecb0f74341870622237e553e7a1190116"
-=======
-            "sha256": "c0d047b8e76560eb15bf978d943b8aae89a87f0feb8a2aa97fb3be97a21de17d"
->>>>>>> c4659b2f
         },
         "pipfile-spec": 6,
         "requires": {
@@ -200,7 +196,34 @@
         },
         "psycopg2-binary": {
             "hashes": [
-<<<<<<< HEAD
+                "sha256:163d3ee445a0b4c0109877da9e46271aacf4e5e3d60ae7368669555c30f13e7c",
+                "sha256:1af0bfe7b0c13a0e613a27311fd4f9c5d024e8fc0f4b3d284e7df02a58a11fc0",
+                "sha256:2169c3a1bf52d5b30cc98625b5919a964c571a32e8646be20be6c7e3e82079de",
+                "sha256:218f079fa48e2ef812dc3d3ce6ec2f67ac56427ba4b038d5d6331f2cceb489c2",
+                "sha256:26a958930687e94c4c6c73c171e4d4783b82ae4e16aa3424e6bcd4529bceedf0",
+                "sha256:2c7c195aef3acdbc853942bc674844031a732890d2fee88a324298ed376b6c2b",
+                "sha256:2ecdbfed7004669472bfa27c8d51012c717c241c7154ae17e4c8f93024043525",
+                "sha256:345fc31b71a90ada1b51826537917b19a1af685a91c0f066787069c184d7d00f",
+                "sha256:378a06649503f548be5f1e9eec2e94cc1d6138250b82a08dcc6151bca8cec107",
+                "sha256:3f300bf2930e501dde09605de85cb2b84c2638e2c954be02a3c86f28176d3525",
+                "sha256:6c2f66c653ce8bbd7e789d0f7f92c3f9fea881b55226f0ae5ee550cce9e3cf0e",
+                "sha256:6fccbac2633831b877a8fbf865f7082d34895e82a015795a9f80f99a2efe2576",
+                "sha256:7a166f8ccb6888358d3e67795b057540ea7caa71ab9e089b0cb0097f01088965",
+                "sha256:8f6b84f887ec6fef6c1796779f8ec2603dc7e9ef52bc9269de719d4bcbdaebbb",
+                "sha256:92cf3ceb7bb90cf35b8bd993c640b15d4832ba0e142a3b9da5006ef217da595d",
+                "sha256:a20dfdf73f56da674926a3811929cff9fd23b9af90be9a6c36ac246a3486eef3",
+                "sha256:a84415df4689251556c961e4fe3b25d30e32f00faa8064ce0909458dbe0d67b2",
+                "sha256:ab1aa1cd50df3860f624c9713ee9e690eefd4e049d3a4d86577bab6e741e9616",
+                "sha256:abc9dcf85e75a8687f2a6d560c0c1a2593e8e34ba6f9ad6721f8212c5de179a2",
+                "sha256:c10454710a81a2f4b1ff4d1c83ac2cec63e0e55845a56324991514af5b1299d0",
+                "sha256:c38f80719e4dfae7a6311a4f091f07f4fb2fb5d602352015d5639f63f8fabb68",
+                "sha256:d75cf00605630b2cfefa5c62373c605dcda1cc0d607902847dbb8e8e9b67c1ce",
+                "sha256:dce15cb6ef604c9e38fdaa848f58f83153ade9f4aa5e4cf5812aa27163561750",
+                "sha256:e7e0db4311bb76bf3f6e0380f71912cfa6d0be7cc635e3772476050b0dabdabd",
+                "sha256:eac59cae78dfe3fbf7ece25c170d7a152f88df7643381aa5e7344c2028a8d8d4",
+                "sha256:ead7b3e1567bd14cacd44279c5e42cd19f54b9feed39180220253f4fbe3abd56",
+                "sha256:ed772a5e8e7e5dd6bede960a86940c17cf653c7f158dafa5d52e919b676f10ba",
+                "sha256:f2d73131acb94afa45de8b6b8a4bfb21bbe3736633d6478e53247f19dd8c299c"
                 "sha256:007ca0df127b1862fc010125bc4100b7a630efc6841047bd11afceadb4754611",
                 "sha256:03c49e02adf0b4d68f422fdbd98f7a7c547beb27e99a75ed02298f85cb48406a",
                 "sha256:0a1232cdd314e08848825edda06600455ad2a7adaa463ebfb12ece2d09f3370e",
@@ -240,39 +263,7 @@
             ],
             "index": "pypi",
             "version": "==2.3.1"
-=======
-                "sha256:163d3ee445a0b4c0109877da9e46271aacf4e5e3d60ae7368669555c30f13e7c",
-                "sha256:1af0bfe7b0c13a0e613a27311fd4f9c5d024e8fc0f4b3d284e7df02a58a11fc0",
-                "sha256:2169c3a1bf52d5b30cc98625b5919a964c571a32e8646be20be6c7e3e82079de",
-                "sha256:218f079fa48e2ef812dc3d3ce6ec2f67ac56427ba4b038d5d6331f2cceb489c2",
-                "sha256:26a958930687e94c4c6c73c171e4d4783b82ae4e16aa3424e6bcd4529bceedf0",
-                "sha256:2c7c195aef3acdbc853942bc674844031a732890d2fee88a324298ed376b6c2b",
-                "sha256:2ecdbfed7004669472bfa27c8d51012c717c241c7154ae17e4c8f93024043525",
-                "sha256:345fc31b71a90ada1b51826537917b19a1af685a91c0f066787069c184d7d00f",
-                "sha256:378a06649503f548be5f1e9eec2e94cc1d6138250b82a08dcc6151bca8cec107",
-                "sha256:3f300bf2930e501dde09605de85cb2b84c2638e2c954be02a3c86f28176d3525",
-                "sha256:6c2f66c653ce8bbd7e789d0f7f92c3f9fea881b55226f0ae5ee550cce9e3cf0e",
-                "sha256:6fccbac2633831b877a8fbf865f7082d34895e82a015795a9f80f99a2efe2576",
-                "sha256:7a166f8ccb6888358d3e67795b057540ea7caa71ab9e089b0cb0097f01088965",
-                "sha256:8f6b84f887ec6fef6c1796779f8ec2603dc7e9ef52bc9269de719d4bcbdaebbb",
-                "sha256:92cf3ceb7bb90cf35b8bd993c640b15d4832ba0e142a3b9da5006ef217da595d",
-                "sha256:a20dfdf73f56da674926a3811929cff9fd23b9af90be9a6c36ac246a3486eef3",
-                "sha256:a84415df4689251556c961e4fe3b25d30e32f00faa8064ce0909458dbe0d67b2",
-                "sha256:ab1aa1cd50df3860f624c9713ee9e690eefd4e049d3a4d86577bab6e741e9616",
-                "sha256:abc9dcf85e75a8687f2a6d560c0c1a2593e8e34ba6f9ad6721f8212c5de179a2",
-                "sha256:c10454710a81a2f4b1ff4d1c83ac2cec63e0e55845a56324991514af5b1299d0",
-                "sha256:c38f80719e4dfae7a6311a4f091f07f4fb2fb5d602352015d5639f63f8fabb68",
-                "sha256:d75cf00605630b2cfefa5c62373c605dcda1cc0d607902847dbb8e8e9b67c1ce",
-                "sha256:dce15cb6ef604c9e38fdaa848f58f83153ade9f4aa5e4cf5812aa27163561750",
-                "sha256:e7e0db4311bb76bf3f6e0380f71912cfa6d0be7cc635e3772476050b0dabdabd",
-                "sha256:eac59cae78dfe3fbf7ece25c170d7a152f88df7643381aa5e7344c2028a8d8d4",
-                "sha256:ead7b3e1567bd14cacd44279c5e42cd19f54b9feed39180220253f4fbe3abd56",
-                "sha256:ed772a5e8e7e5dd6bede960a86940c17cf653c7f158dafa5d52e919b676f10ba",
-                "sha256:f2d73131acb94afa45de8b6b8a4bfb21bbe3736633d6478e53247f19dd8c299c"
-            ],
-            "index": "pypi",
             "version": "==2.8.1"
->>>>>>> c4659b2f
         },
         "pytz": {
             "hashes": [
@@ -293,7 +284,6 @@
                 "sha256:8dfe5fda91a5047d1d35a0b9effe7b000764a01d648e15ca076f44e9c34b6dbd",
                 "sha256:d9e3f018d19293824803e4ffead96b19dfcd44fa7987cea392f50436817bef34"
             ],
-<<<<<<< HEAD
             "version": "==12.5.0"
         },
         "uwsgi": {
@@ -317,9 +307,6 @@
             ],
             "index": "pypi",
             "version": "==0.4.4"
-=======
-            "version": "==0.3.0"
->>>>>>> c4659b2f
         }
     },
     "develop": {
