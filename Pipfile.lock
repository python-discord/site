{
    "_meta": {
        "hash": {
<<<<<<< HEAD
            "sha256": "a564091c8be701ba148292d490babded217f2885c129c2dd829ece4134f1258b"
=======
            "sha256": "07f534656de1dd12baafc39bcdb68f143bbe195f8220211724427e15244dc187"
>>>>>>> 33e05594
        },
        "pipfile-spec": 6,
        "requires": {
            "python_version": "3.7"
        },
        "sources": [
            {
                "name": "pypi",
                "url": "https://pypi.org/simple",
                "verify_ssl": true
            }
        ]
    },
    "default": {
        "asgiref": {
            "hashes": [
                "sha256:7e51911ee147dd685c3c8b805c0ad0cb58d360987b56953878f8c06d2d1c6f1a",
                "sha256:9fc6fb5d39b8af147ba40765234fa822b39818b12cc80b35ad9b0cef3a476aed"
            ],
            "version": "==3.2.10"
        },
        "certifi": {
            "hashes": [
                "sha256:5930595817496dd21bb8dc35dad090f1c2cd0adfaf21204bf6732ca5d8ee34d3",
                "sha256:8fc0819f1f30ba15bdb34cceffb9ef04d99f420f68eb75d901e9560b8749fc41"
            ],
            "version": "==2020.6.20"
        },
        "chardet": {
            "hashes": [
                "sha256:84ab92ed1c4d4f16916e05906b6b75a6c0fb5db821cc65e70cbd64a3e2a5eaae",
                "sha256:fc323ffcaeaed0e0a02bf4d117757b98aed530d9ed4531e3e15460124c106691"
            ],
            "version": "==3.0.4"
        },
<<<<<<< HEAD
        "defusedxml": {
            "hashes": [
                "sha256:6687150770438374ab581bb7a1b327a847dd9c5749e396102de3fad4e8a3ef93",
                "sha256:f684034d135af4c6cbb949b8a4d2ed61634515257a67299e5f940fbaa34377f5"
            ],
            "version": "==0.6.0"
        },
=======
>>>>>>> 33e05594
        "django": {
            "hashes": [
                "sha256:2d14be521c3ae24960e5e83d4575e156a8c479a75c935224b671b1c6e66eddaf",
                "sha256:313d0b8f96685e99327785cc600a5178ca855f8e6f4ed162e671e8c3cf749739"
            ],
            "index": "pypi",
            "version": "==3.0.10"
        },
        "django-environ": {
            "hashes": [
                "sha256:6c9d87660142608f63ec7d5ce5564c49b603ea8ff25da595fd6098f6dc82afde",
                "sha256:c57b3c11ec1f319d9474e3e5a79134f40174b17c7cc024bbb2fad84646b120c4"
            ],
            "index": "pypi",
            "version": "==0.4.5"
        },
        "django-filter": {
            "hashes": [
                "sha256:3dafb7d2810790498895c22a1f31b2375795910680ac9c1432821cbedb1e176d",
                "sha256:a3014de317bef0cd43075a0f08dfa1d319a7ccc5733c3901fb860da70b0dda68"
            ],
            "index": "pypi",
            "version": "==2.1.0"
        },
        "django-hosts": {
            "hashes": [
                "sha256:136ac225f34e7f2c007294441a38663ec2bba9637d870ad001def81bca87e390",
                "sha256:59a870d453f113c889a7888bae5408888870350e83e362740f382dad569c2281"
            ],
            "index": "pypi",
            "version": "==4.0"
        },
        "django-simple-bulma": {
            "hashes": [
                "sha256:79928fa983151947c635acf65fa5177ca775db98c8d53ddf1c785fe48c727466",
                "sha256:e5cff3fc5f0d45558362ab8d0e11f92887c4fc85616f77daa6174940f94b12c7"
            ],
            "index": "pypi",
            "version": "==1.3.2"
        },
        "djangorestframework": {
            "hashes": [
                "sha256:5cc724dc4b076463497837269107e1995b1fbc917468d1b92d188fd1af9ea789",
                "sha256:a5967b68a04e0d97d10f4df228e30f5a2d82ba63b9d03e1759f84993b7bf1b53"
            ],
            "index": "pypi",
            "version": "==3.11.2"
        },
        "djangorestframework-bulk": {
            "hashes": [
                "sha256:39230d8379acebd86d313df6c9150cafecb636eae1d097c30a26389ab9fee5b1"
            ],
            "index": "pypi",
            "version": "==0.2.1"
        },
        "gitdb": {
            "hashes": [
                "sha256:91f36bfb1ab7949b3b40e23736db18231bf7593edada2ba5c3a174a7b23657ac",
                "sha256:c9e1f2d0db7ddb9a704c2a0217be31214e91a4fe1dea1efad19ae42ba0c285c9"
            ],
            "version": "==4.0.5"
        },
        "gitpython": {
            "hashes": [
                "sha256:138016d519bf4dd55b22c682c904ed2fd0235c3612b2f8f65ce218ff358deed8",
                "sha256:a03f728b49ce9597a6655793207c6ab0da55519368ff5961e4a74ae475b9fa8e"
            ],
            "index": "pypi",
            "version": "==3.1.9"
        },
        "idna": {
            "hashes": [
                "sha256:b307872f855b18632ce0c21c5e45be78c0ea7ae4c15c828c20788b26921eb3f6",
                "sha256:b97d804b1e9b523befed77c48dacec60e6dcb0b5391d57af6a65a312a90648c0"
            ],
            "version": "==2.10"
        },
        "libsass": {
            "hashes": [
                "sha256:1521d2a8d4b397c6ec90640a1f6b5529077035efc48ef1c2e53095544e713d1b",
                "sha256:1b2d415bbf6fa7da33ef46e549db1418498267b459978eff8357e5e823962d35",
                "sha256:25ebc2085f5eee574761ccc8d9cd29a9b436fc970546d5ef08c6fa41eb57dff1",
                "sha256:2ae806427b28bc1bb7cb0258666d854fcf92ba52a04656b0b17ba5e190fb48a9",
                "sha256:4a246e4b88fd279abef8b669206228c92534d96ddcd0770d7012088c408dff23",
                "sha256:553e5096414a8d4fb48d0a48f5a038d3411abe254d79deac5e008516c019e63a",
                "sha256:697f0f9fa8a1367ca9ec6869437cb235b1c537fc8519983d1d890178614a8903",
                "sha256:a8fd4af9f853e8bf42b1425c5e48dd90b504fa2e70d7dac5ac80b8c0a5a5fe85",
                "sha256:c9411fec76f480ffbacc97d8188322e02a5abca6fc78e70b86a2a2b421eae8a2",
                "sha256:daa98a51086d92aa7e9c8871cf1a8258124b90e2abf4697852a3dca619838618",
                "sha256:e0e60836eccbf2d9e24ec978a805cd6642fa92515fbd95e3493fee276af76f8a",
                "sha256:e64ae2587f1a683e831409aad03ba547c245ef997e1329fffadf7a866d2510b8",
                "sha256:f6852828e9e104d2ce0358b73c550d26dd86cc3a69439438c3b618811b9584f5"
            ],
            "version": "==0.20.1"
        },
<<<<<<< HEAD
        "markdown2": {
            "hashes": [
                "sha256:89526090907ae5ece66d783c434b35c29ee500c1986309e306ce2346273ada6a",
                "sha256:e6b401ec80b75e76a6b3dbb2c8ade513156fa55fa6c30b9640a1abf6184a07c8"
            ],
            "index": "pypi",
            "version": "==2.3.9"
        },
        "oauthlib": {
            "hashes": [
                "sha256:bee41cc35fcca6e988463cacc3bcb8a96224f470ca547e697b604cc697b2f889",
                "sha256:df884cd6cbe20e32633f1db1072e9356f53638e4361bef4e8b03c9127c9328ea"
            ],
            "version": "==3.1.0"
        },
=======
>>>>>>> 33e05594
        "psycopg2-binary": {
            "hashes": [
                "sha256:0deac2af1a587ae12836aa07970f5cb91964f05a7c6cdb69d8425ff4c15d4e2c",
                "sha256:0e4dc3d5996760104746e6cfcdb519d9d2cd27c738296525d5867ea695774e67",
                "sha256:11b9c0ebce097180129e422379b824ae21c8f2a6596b159c7659e2e5a00e1aa0",
                "sha256:1fabed9ea2acc4efe4671b92c669a213db744d2af8a9fc5d69a8e9bc14b7a9db",
                "sha256:2dac98e85565d5688e8ab7bdea5446674a83a3945a8f416ad0110018d1501b94",
                "sha256:42ec1035841b389e8cc3692277a0bd81cdfe0b65d575a2c8862cec7a80e62e52",
                "sha256:6a32f3a4cb2f6e1a0b15215f448e8ce2da192fd4ff35084d80d5e39da683e79b",
                "sha256:7312e931b90fe14f925729cde58022f5d034241918a5c4f9797cac62f6b3a9dd",
                "sha256:7d92a09b788cbb1aec325af5fcba9fed7203897bbd9269d5691bb1e3bce29550",
                "sha256:833709a5c66ca52f1d21d41865a637223b368c0ee76ea54ca5bad6f2526c7679",
                "sha256:8cd0fb36c7412996859cb4606a35969dd01f4ea34d9812a141cd920c3b18be77",
                "sha256:950bc22bb56ee6ff142a2cb9ee980b571dd0912b0334aa3fe0fe3788d860bea2",
                "sha256:a0c50db33c32594305b0ef9abc0cb7db13de7621d2cadf8392a1d9b3c437ef77",
                "sha256:a0eb43a07386c3f1f1ebb4dc7aafb13f67188eab896e7397aa1ee95a9c884eb2",
                "sha256:aaa4213c862f0ef00022751161df35804127b78adf4a2755b9f991a507e425fd",
                "sha256:ac0c682111fbf404525dfc0f18a8b5f11be52657d4f96e9fcb75daf4f3984859",
                "sha256:ad20d2eb875aaa1ea6d0f2916949f5c08a19c74d05b16ce6ebf6d24f2c9f75d1",
                "sha256:b4afc542c0ac0db720cf516dd20c0846f71c248d2b3d21013aa0d4ef9c71ca25",
                "sha256:b8a3715b3c4e604bcc94c90a825cd7f5635417453b253499664f784fc4da0152",
                "sha256:ba28584e6bca48c59eecbf7efb1576ca214b47f05194646b081717fa628dfddf",
                "sha256:ba381aec3a5dc29634f20692349d73f2d21f17653bda1decf0b52b11d694541f",
                "sha256:bd1be66dde2b82f80afb9459fc618216753f67109b859a361cf7def5c7968729",
                "sha256:c2507d796fca339c8fb03216364cca68d87e037c1f774977c8fc377627d01c71",
                "sha256:cec7e622ebc545dbb4564e483dd20e4e404da17ae07e06f3e780b2dacd5cee66",
                "sha256:d14b140a4439d816e3b1229a4a525df917d6ea22a0771a2a78332273fd9528a4",
                "sha256:d1b4ab59e02d9008efe10ceabd0b31e79519da6fb67f7d8e8977118832d0f449",
                "sha256:d5227b229005a696cc67676e24c214740efd90b148de5733419ac9aaba3773da",
                "sha256:e1f57aa70d3f7cc6947fd88636a481638263ba04a742b4a37dd25c373e41491a",
                "sha256:e74a55f6bad0e7d3968399deb50f61f4db1926acf4a6d83beaaa7df986f48b1c",
                "sha256:e82aba2188b9ba309fd8e271702bd0d0fc9148ae3150532bbb474f4590039ffb",
                "sha256:ee69dad2c7155756ad114c02db06002f4cded41132cc51378e57aad79cc8e4f4",
                "sha256:f5ab93a2cb2d8338b1674be43b442a7f544a0971da062a5da774ed40587f18f5"
            ],
            "index": "pypi",
            "version": "==2.8.6"
        },
<<<<<<< HEAD
        "python-dateutil": {
            "hashes": [
                "sha256:73ebfe9dbf22e832286dafa60473e4cd239f8592f699aa5adaf10050e6e1823c",
                "sha256:75bb3f31ea686f1197762692a9ee6a7550b59fc6ca3a1f4b5d7e32fb98e2da2a"
            ],
            "index": "pypi",
            "version": "==2.8.1"
        },
        "python3-openid": {
            "hashes": [
                "sha256:33fbf6928f401e0b790151ed2b5290b02545e8775f982485205a066f874aaeaf",
                "sha256:6626f771e0417486701e0b4daff762e7212e820ca5b29fcc0d05f6f8736dfa6b"
            ],
            "version": "==3.2.0"
        },
=======
>>>>>>> 33e05594
        "pytz": {
            "hashes": [
                "sha256:a494d53b6d39c3c6e44c3bec237336e14305e4f29bbf800b599253057fbb79ed",
                "sha256:c35965d010ce31b23eeb663ed3cc8c906275d6be1a34393a1d73a41febf4a048"
            ],
            "version": "==2020.1"
        },
        "pyuwsgi": {
            "hashes": [
                "sha256:0bd14517398f494d828d77a9bf72b5a6cbef0112e1cc05e9a0080fa8828ccfa0",
                "sha256:285e263a9094389f13cfdefd033a4e99fbed3ad120dba9ac5093846cc03ac5ab",
                "sha256:297d1d0b8c472374b12eda7f17a9f5de67cf516612e42b71a7636afb9d1e3974",
                "sha256:5439f0f3ef5d6bf1622f341662d04c1d92b88889db40b295419e5fe75a7c7d45",
                "sha256:56ecda11e873b2eb937b33d2999766322eebfa82ee5b26a2196a335c4e786186",
                "sha256:66a9751f28abf348e0ddccadc4ded47623f2d35cf9609c87b57909d55a4cdc15",
                "sha256:890e7e863cb61c8369b6bcfa5d6f323753aaeec2cfaba16741f119c79b964aa7",
                "sha256:90e4235020048456ad867aefc383cdf5528b7f6e327555ceec579c428a828759",
                "sha256:94d4287b155aa789ce4b6f671c981f7d6c58fc3113330e2f29ac7926cb854645",
                "sha256:a425f562f382a097ca49df26b70d47d12f0cf0abf233610f3f58b1f7f780355e",
                "sha256:bddeb8df77010d0f842068765a0b3155fdcfd847f14bc1ba89fc7e37914a13d2",
                "sha256:dac4a04dc0f69d641dba984e83214d2c2cc098496c5d5585e7d3f4e7a9190f84"
            ],
            "index": "pypi",
            "markers": "sys_platform != 'win32'",
            "version": "==2.0.19.1.post0"
        },
        "pyyaml": {
            "hashes": [
                "sha256:06a0d7ba600ce0b2d2fe2e78453a470b5a6e000a985dd4a4e54e436cc36b0e97",
                "sha256:240097ff019d7c70a4922b6869d8a86407758333f02203e0fc6ff79c5dcede76",
                "sha256:4f4b913ca1a7319b33cfb1369e91e50354d6f07a135f3b901aca02aa95940bd2",
                "sha256:69f00dca373f240f842b2931fb2c7e14ddbacd1397d57157a9b005a6a9942648",
                "sha256:73f099454b799e05e5ab51423c7bcf361c58d3206fa7b0d555426b1f4d9a3eaf",
                "sha256:74809a57b329d6cc0fdccee6318f44b9b8649961fa73144a98735b0aaf029f1f",
                "sha256:7739fc0fa8205b3ee8808aea45e968bc90082c10aef6ea95e855e10abf4a37b2",
                "sha256:95f71d2af0ff4227885f7a6605c37fd53d3a106fcab511b8860ecca9fcf400ee",
                "sha256:b8eac752c5e14d3eca0e6dd9199cd627518cb5ec06add0de9d32baeee6fe645d",
                "sha256:cc8955cfbfc7a115fa81d85284ee61147059a753344bc51098f3ccd69b0d7e0c",
                "sha256:d13155f591e6fcc1ec3b30685d50bf0711574e2c0dfffd7644babf8b5102ca1a"
            ],
            "index": "pypi",
            "version": "==5.3.1"
        },
        "requests": {
            "hashes": [
                "sha256:b3559a131db72c33ee969480840fff4bb6dd111de7dd27c8ee1f820f4f00231b",
                "sha256:fe75cc94a9443b9246fc7049224f75604b113c36acb93f87b80ed42c44cbb898"
            ],
            "index": "pypi",
            "version": "==2.24.0"
        },
<<<<<<< HEAD
        "requests-oauthlib": {
            "hashes": [
                "sha256:7f71572defaecd16372f9006f33c2ec8c077c3cfa6f5911a9a90202beb513f3d",
                "sha256:b4261601a71fd721a8bd6d7aa1cc1d6a8a93b4a9f5e96626f8e4d91e8beeaa6a"
            ],
            "version": "==1.3.0"
        },
=======
>>>>>>> 33e05594
        "sentry-sdk": {
            "hashes": [
                "sha256:1d91a0059d2d8bb980bec169578035c2f2d4b93cd8a4fb5b85c81904d33e221a",
                "sha256:6222cf623e404c3e62b8e0e81c6db866ac2d12a663b7c1f7963350e3f397522a"
            ],
            "index": "pypi",
            "version": "==0.18.0"
        },
        "six": {
            "hashes": [
                "sha256:30639c035cdb23534cd4aa2dd52c3bf48f06e5f4a941509c8bafd8ce11080259",
                "sha256:8b74bedcbbbaca38ff6d7491d76f2b06b3592611af620f8426e82dddb04a5ced"
            ],
            "version": "==1.15.0"
        },
        "smmap": {
            "hashes": [
                "sha256:54c44c197c819d5ef1991799a7e30b662d1e520f2ac75c9efbeb54a742214cf4",
                "sha256:9c98bbd1f9786d22f14b3d4126894d56befb835ec90cef151af566c7e19b5d24"
            ],
            "version": "==3.0.4"
        },
        "sqlparse": {
            "hashes": [
                "sha256:022fb9c87b524d1f7862b3037e541f68597a730a8843245c349fc93e1643dc4e",
                "sha256:e162203737712307dfe78860cc56c8da8a852ab2ee33750e33aeadf38d12c548"
            ],
            "version": "==0.3.1"
        },
        "urllib3": {
            "hashes": [
                "sha256:91056c15fa70756691db97756772bb1eb9678fa585d9184f24534b100dc60f4a",
                "sha256:e7983572181f5e1522d9c98453462384ee92a0be7fac5f1413a1e35c56cc0461"
            ],
            "version": "==1.25.10"
        },
        "whitenoise": {
            "hashes": [
                "sha256:05ce0be39ad85740a78750c86a93485c40f08ad8c62a6006de0233765996e5c7",
                "sha256:05d00198c777028d72d8b0bbd234db605ef6d60e9410125124002518a48e515d"
            ],
            "index": "pypi",
            "version": "==5.2.0"
        }
    },
    "develop": {
        "appdirs": {
            "hashes": [
                "sha256:7d5d0167b2b1ba821647616af46a749d1c653740dd0d2415100fe26e27afdf41",
                "sha256:a841dacd6b99318a741b166adb07e19ee71a274450e68237b4650ca1055ab128"
            ],
            "version": "==1.4.4"
        },
        "attrs": {
            "hashes": [
                "sha256:26b54ddbbb9ee1d34d5d3668dd37d6cf74990ab23c828c2888dccdceee395594",
                "sha256:fce7fc47dfc976152e82d53ff92fa0407700c21acd20886a13777a0d20e655dc"
            ],
            "version": "==20.2.0"
        },
        "bandit": {
            "hashes": [
                "sha256:336620e220cf2d3115877685e264477ff9d9abaeb0afe3dc7264f55fa17a3952",
                "sha256:41e75315853507aa145d62a78a2a6c5e3240fe14ee7c601459d0df9418196065"
            ],
            "version": "==1.6.2"
        },
        "cfgv": {
            "hashes": [
                "sha256:32e43d604bbe7896fe7c248a9c2276447dbef840feb28fe20494f62af110211d",
                "sha256:cf22deb93d4bcf92f345a5c3cd39d3d41d6340adc60c78bbbd6588c384fda6a1"
            ],
            "version": "==3.2.0"
        },
        "coverage": {
            "hashes": [
                "sha256:0203acd33d2298e19b57451ebb0bed0ab0c602e5cf5a818591b4918b1f97d516",
                "sha256:0f313707cdecd5cd3e217fc68c78a960b616604b559e9ea60cc16795c4304259",
                "sha256:1c6703094c81fa55b816f5ae542c6ffc625fec769f22b053adb42ad712d086c9",
                "sha256:1d44bb3a652fed01f1f2c10d5477956116e9b391320c94d36c6bf13b088a1097",
                "sha256:280baa8ec489c4f542f8940f9c4c2181f0306a8ee1a54eceba071a449fb870a0",
                "sha256:29a6272fec10623fcbe158fdf9abc7a5fa032048ac1d8631f14b50fbfc10d17f",
                "sha256:2b31f46bf7b31e6aa690d4c7a3d51bb262438c6dcb0d528adde446531d0d3bb7",
                "sha256:2d43af2be93ffbad25dd959899b5b809618a496926146ce98ee0b23683f8c51c",
                "sha256:381ead10b9b9af5f64646cd27107fb27b614ee7040bb1226f9c07ba96625cbb5",
                "sha256:47a11bdbd8ada9b7ee628596f9d97fbd3851bd9999d398e9436bd67376dbece7",
                "sha256:4d6a42744139a7fa5b46a264874a781e8694bb32f1d76d8137b68138686f1729",
                "sha256:50691e744714856f03a86df3e2bff847c2acede4c191f9a1da38f088df342978",
                "sha256:530cc8aaf11cc2ac7430f3614b04645662ef20c348dce4167c22d99bec3480e9",
                "sha256:582ddfbe712025448206a5bc45855d16c2e491c2dd102ee9a2841418ac1c629f",
                "sha256:63808c30b41f3bbf65e29f7280bf793c79f54fb807057de7e5238ffc7cc4d7b9",
                "sha256:71b69bd716698fa62cd97137d6f2fdf49f534decb23a2c6fc80813e8b7be6822",
                "sha256:7858847f2d84bf6e64c7f66498e851c54de8ea06a6f96a32a1d192d846734418",
                "sha256:78e93cc3571fd928a39c0b26767c986188a4118edc67bc0695bc7a284da22e82",
                "sha256:7f43286f13d91a34fadf61ae252a51a130223c52bfefb50310d5b2deb062cf0f",
                "sha256:86e9f8cd4b0cdd57b4ae71a9c186717daa4c5a99f3238a8723f416256e0b064d",
                "sha256:8f264ba2701b8c9f815b272ad568d555ef98dfe1576802ab3149c3629a9f2221",
                "sha256:9342dd70a1e151684727c9c91ea003b2fb33523bf19385d4554f7897ca0141d4",
                "sha256:9361de40701666b034c59ad9e317bae95c973b9ff92513dd0eced11c6adf2e21",
                "sha256:9669179786254a2e7e57f0ecf224e978471491d660aaca833f845b72a2df3709",
                "sha256:aac1ba0a253e17889550ddb1b60a2063f7474155465577caa2a3b131224cfd54",
                "sha256:aef72eae10b5e3116bac6957de1df4d75909fc76d1499a53fb6387434b6bcd8d",
                "sha256:bd3166bb3b111e76a4f8e2980fa1addf2920a4ca9b2b8ca36a3bc3dedc618270",
                "sha256:c1b78fb9700fc961f53386ad2fd86d87091e06ede5d118b8a50dea285a071c24",
                "sha256:c3888a051226e676e383de03bf49eb633cd39fc829516e5334e69b8d81aae751",
                "sha256:c5f17ad25d2c1286436761b462e22b5020d83316f8e8fcb5deb2b3151f8f1d3a",
                "sha256:c851b35fc078389bc16b915a0a7c1d5923e12e2c5aeec58c52f4aa8085ac8237",
                "sha256:cb7df71de0af56000115eafd000b867d1261f786b5eebd88a0ca6360cccfaca7",
                "sha256:cedb2f9e1f990918ea061f28a0f0077a07702e3819602d3507e2ff98c8d20636",
                "sha256:e8caf961e1b1a945db76f1b5fa9c91498d15f545ac0ababbe575cfab185d3bd8"
            ],
            "index": "pypi",
            "version": "==5.3"
        },
        "distlib": {
            "hashes": [
                "sha256:8c09de2c67b3e7deef7184574fc060ab8a793e7adbb183d942c389c8b13c52fb",
                "sha256:edf6116872c863e1aa9d5bb7cb5e05a022c519a4594dc703843343a9ddd9bff1"
            ],
            "version": "==0.3.1"
        },
        "filelock": {
            "hashes": [
                "sha256:18d82244ee114f543149c66a6e0c14e9c4f8a1044b5cdaadd0f82159d6a6ff59",
                "sha256:929b7d63ec5b7d6b71b0fa5ac14e030b3f70b75747cef1b10da9b879fef15836"
            ],
            "version": "==3.0.12"
        },
        "flake8": {
            "hashes": [
                "sha256:749dbbd6bfd0cf1318af27bf97a14e28e5ff548ef8e5b1566ccfb25a11e7c839",
                "sha256:aadae8761ec651813c24be05c6f7b4680857ef6afaae4651a4eccaef97ce6c3b"
            ],
            "index": "pypi",
            "version": "==3.8.4"
        },
        "flake8-annotations": {
            "hashes": [
                "sha256:0bcebb0792f1f96d617ded674dca7bf64181870bfe5dace353a1483551f8e5f1",
                "sha256:bebd11a850f6987a943ce8cdff4159767e0f5f89b3c88aca64680c2175ee02df"
            ],
            "index": "pypi",
            "version": "==2.4.1"
        },
        "flake8-bandit": {
            "hashes": [
                "sha256:687fc8da2e4a239b206af2e54a90093572a60d0954f3054e23690739b0b0de3b"
            ],
            "index": "pypi",
            "version": "==2.1.2"
        },
        "flake8-bugbear": {
            "hashes": [
                "sha256:a3ddc03ec28ba2296fc6f89444d1c946a6b76460f859795b35b77d4920a51b63",
                "sha256:bd02e4b009fb153fe6072c31c52aeab5b133d508095befb2ffcf3b41c4823162"
            ],
            "index": "pypi",
            "version": "==20.1.4"
        },
        "flake8-docstrings": {
            "hashes": [
                "sha256:3d5a31c7ec6b7367ea6506a87ec293b94a0a46c0bce2bb4975b7f1d09b6f3717",
                "sha256:a256ba91bc52307bef1de59e2a009c3cf61c3d0952dbe035d6ff7208940c2edc"
            ],
            "index": "pypi",
            "version": "==1.5.0"
        },
        "flake8-import-order": {
            "hashes": [
                "sha256:90a80e46886259b9c396b578d75c749801a41ee969a235e163cfe1be7afd2543",
                "sha256:a28dc39545ea4606c1ac3c24e9d05c849c6e5444a50fb7e9cdd430fc94de6e92"
            ],
            "index": "pypi",
            "version": "==0.18.1"
        },
        "flake8-polyfill": {
            "hashes": [
                "sha256:12be6a34ee3ab795b19ca73505e7b55826d5f6ad7230d31b18e106400169b9e9",
                "sha256:e44b087597f6da52ec6393a709e7108b2905317d0c0b744cdca6208e670d8eda"
            ],
            "version": "==1.0.2"
        },
        "flake8-string-format": {
            "hashes": [
                "sha256:65f3da786a1461ef77fca3780b314edb2853c377f2e35069723348c8917deaa2",
                "sha256:812ff431f10576a74c89be4e85b8e075a705be39bc40c4b4278b5b13e2afa9af"
            ],
            "index": "pypi",
            "version": "==0.3.0"
        },
        "flake8-tidy-imports": {
            "hashes": [
                "sha256:62059ca07d8a4926b561d392cbab7f09ee042350214a25cf12823384a45d27dd",
                "sha256:c30b40337a2e6802ba3bb611c26611154a27e94c53fc45639e3e282169574fd3"
            ],
            "index": "pypi",
            "version": "==4.1.0"
        },
        "flake8-todo": {
            "hashes": [
                "sha256:6e4c5491ff838c06fe5a771b0e95ee15fc005ca57196011011280fc834a85915"
            ],
            "index": "pypi",
            "version": "==0.7"
        },
        "gitdb": {
            "hashes": [
                "sha256:91f36bfb1ab7949b3b40e23736db18231bf7593edada2ba5c3a174a7b23657ac",
                "sha256:c9e1f2d0db7ddb9a704c2a0217be31214e91a4fe1dea1efad19ae42ba0c285c9"
            ],
            "version": "==4.0.5"
        },
        "gitpython": {
            "hashes": [
                "sha256:138016d519bf4dd55b22c682c904ed2fd0235c3612b2f8f65ce218ff358deed8",
                "sha256:a03f728b49ce9597a6655793207c6ab0da55519368ff5961e4a74ae475b9fa8e"
            ],
            "index": "pypi",
            "version": "==3.1.9"
        },
        "identify": {
            "hashes": [
                "sha256:7c22c384a2c9b32c5cc891d13f923f6b2653aa83e2d75d8f79be240d6c86c4f4",
                "sha256:da683bfb7669fa749fc7731f378229e2dbf29a1d1337cbde04106f02236eb29d"
            ],
            "version": "==1.5.5"
        },
        "mccabe": {
            "hashes": [
                "sha256:ab8a6258860da4b6677da4bd2fe5dc2c659cff31b3ee4f7f5d64e79735b80d42",
                "sha256:dd8d182285a0fe56bace7f45b5e7d1a6ebcbf524e8f3bd87eb0f125271b8831f"
            ],
            "index": "pypi",
            "version": "==0.6.1"
        },
        "nodeenv": {
            "hashes": [
                "sha256:5304d424c529c997bc888453aeaa6362d242b6b4631e90f3d4bf1b290f1c84a9",
                "sha256:ab45090ae383b716c4ef89e690c41ff8c2b257b85b309f01f3654df3d084bd7c"
            ],
            "version": "==1.5.0"
        },
        "pbr": {
            "hashes": [
                "sha256:14bfd98f51c78a3dd22a1ef45cf194ad79eee4a19e8e1a0d5c7f8e81ffe182ea",
                "sha256:5adc0f9fc64319d8df5ca1e4e06eea674c26b80e6f00c530b18ce6a6592ead15"
            ],
            "version": "==5.5.0"
        },
        "pep8-naming": {
            "hashes": [
                "sha256:a1dd47dd243adfe8a83616e27cf03164960b507530f155db94e10b36a6cd6724",
                "sha256:f43bfe3eea7e0d73e8b5d07d6407ab47f2476ccaeff6937c84275cd30b016738"
            ],
            "index": "pypi",
            "version": "==0.11.1"
        },
        "pre-commit": {
            "hashes": [
                "sha256:810aef2a2ba4f31eed1941fc270e72696a1ad5590b9751839c90807d0fff6b9a",
                "sha256:c54fd3e574565fe128ecc5e7d2f91279772ddb03f8729645fa812fe809084a70"
            ],
            "index": "pypi",
            "version": "==2.7.1"
        },
        "pycodestyle": {
            "hashes": [
                "sha256:2295e7b2f6b5bd100585ebcb1f616591b652db8a741695b3d8f5d28bdc934367",
                "sha256:c58a7d2815e0e8d7972bf1803331fb0152f867bd89adf8a01dfd55085434192e"
            ],
            "version": "==2.6.0"
        },
        "pydocstyle": {
            "hashes": [
                "sha256:19b86fa8617ed916776a11cd8bc0197e5b9856d5433b777f51a3defe13075325",
                "sha256:aca749e190a01726a4fb472dd4ef23b5c9da7b9205c0a7857c06533de13fd678"
            ],
            "version": "==5.1.1"
        },
        "pyflakes": {
            "hashes": [
                "sha256:0d94e0e05a19e57a99444b6ddcf9a6eb2e5c68d3ca1e98e90707af8152c90a92",
                "sha256:35b2d75ee967ea93b55750aa9edbbf72813e06a66ba54438df2cfac9e3c27fc8"
            ],
            "version": "==2.2.0"
        },
        "pyyaml": {
            "hashes": [
                "sha256:06a0d7ba600ce0b2d2fe2e78453a470b5a6e000a985dd4a4e54e436cc36b0e97",
                "sha256:240097ff019d7c70a4922b6869d8a86407758333f02203e0fc6ff79c5dcede76",
                "sha256:4f4b913ca1a7319b33cfb1369e91e50354d6f07a135f3b901aca02aa95940bd2",
                "sha256:69f00dca373f240f842b2931fb2c7e14ddbacd1397d57157a9b005a6a9942648",
                "sha256:73f099454b799e05e5ab51423c7bcf361c58d3206fa7b0d555426b1f4d9a3eaf",
                "sha256:74809a57b329d6cc0fdccee6318f44b9b8649961fa73144a98735b0aaf029f1f",
                "sha256:7739fc0fa8205b3ee8808aea45e968bc90082c10aef6ea95e855e10abf4a37b2",
                "sha256:95f71d2af0ff4227885f7a6605c37fd53d3a106fcab511b8860ecca9fcf400ee",
                "sha256:b8eac752c5e14d3eca0e6dd9199cd627518cb5ec06add0de9d32baeee6fe645d",
                "sha256:cc8955cfbfc7a115fa81d85284ee61147059a753344bc51098f3ccd69b0d7e0c",
                "sha256:d13155f591e6fcc1ec3b30685d50bf0711574e2c0dfffd7644babf8b5102ca1a"
            ],
            "index": "pypi",
            "version": "==5.3.1"
        },
        "six": {
            "hashes": [
                "sha256:30639c035cdb23534cd4aa2dd52c3bf48f06e5f4a941509c8bafd8ce11080259",
                "sha256:8b74bedcbbbaca38ff6d7491d76f2b06b3592611af620f8426e82dddb04a5ced"
            ],
            "version": "==1.15.0"
        },
        "smmap": {
            "hashes": [
                "sha256:54c44c197c819d5ef1991799a7e30b662d1e520f2ac75c9efbeb54a742214cf4",
                "sha256:9c98bbd1f9786d22f14b3d4126894d56befb835ec90cef151af566c7e19b5d24"
            ],
            "version": "==3.0.4"
        },
        "snowballstemmer": {
            "hashes": [
                "sha256:209f257d7533fdb3cb73bdbd24f436239ca3b2fa67d56f6ff88e86be08cc5ef0",
                "sha256:df3bac3df4c2c01363f3dd2cfa78cce2840a79b9f1c2d2de9ce8d31683992f52"
            ],
            "version": "==2.0.0"
        },
        "stevedore": {
            "hashes": [
                "sha256:5e1ab03eaae06ef6ce23859402de785f08d97780ed774948ef16c4652c41bc62",
                "sha256:f845868b3a3a77a2489d226568abe7328b5c2d4f6a011cc759dfa99144a521f0"
            ],
            "version": "==3.2.2"
        },
        "toml": {
            "hashes": [
                "sha256:926b612be1e5ce0634a2ca03470f95169cf16f939018233a670519cb4ac58b0f",
                "sha256:bda89d5935c2eac546d648028b9901107a595863cb36bae0c73ac804a9b4ce88"
            ],
            "version": "==0.10.1"
        },
        "unittest-xml-reporting": {
            "hashes": [
                "sha256:7bf515ea8cb244255a25100cd29db611a73f8d3d0aaf672ed3266307e14cc1ca",
                "sha256:984cebba69e889401bfe3adb9088ca376b3a1f923f0590d005126c1bffd1a695"
            ],
            "index": "pypi",
            "version": "==3.0.4"
        },
        "virtualenv": {
            "hashes": [
                "sha256:35ecdeb58cfc2147bb0706f7cdef69a8f34f1b81b6d49568174e277932908b8f",
                "sha256:a5e0d253fe138097c6559c906c528647254f437d1019af9d5a477b09bfa7300f"
            ],
            "version": "==20.0.33"
        }
    }
}<|MERGE_RESOLUTION|>--- conflicted
+++ resolved
@@ -1,11 +1,7 @@
 {
     "_meta": {
         "hash": {
-<<<<<<< HEAD
-            "sha256": "a564091c8be701ba148292d490babded217f2885c129c2dd829ece4134f1258b"
-=======
-            "sha256": "07f534656de1dd12baafc39bcdb68f143bbe195f8220211724427e15244dc187"
->>>>>>> 33e05594
+            "sha256": "c0e53fd7b7c3d2fc62331078d4ba9301a7e848cd39ec8b41f0f7bc6d911a4d88"
         },
         "pipfile-spec": 6,
         "requires": {
@@ -22,10 +18,11 @@
     "default": {
         "asgiref": {
             "hashes": [
-                "sha256:7e51911ee147dd685c3c8b805c0ad0cb58d360987b56953878f8c06d2d1c6f1a",
-                "sha256:9fc6fb5d39b8af147ba40765234fa822b39818b12cc80b35ad9b0cef3a476aed"
-            ],
-            "version": "==3.2.10"
+                "sha256:a5098bc870b80e7b872bff60bb363c7f2c2c89078759f6c47b53ff8c525a152e",
+                "sha256:cd88907ecaec59d78e4ac00ea665b03e571cb37e3a0e37b3702af1a9e86c365a"
+            ],
+            "markers": "python_version >= '3.5'",
+            "version": "==3.3.0"
         },
         "certifi": {
             "hashes": [
@@ -41,16 +38,6 @@
             ],
             "version": "==3.0.4"
         },
-<<<<<<< HEAD
-        "defusedxml": {
-            "hashes": [
-                "sha256:6687150770438374ab581bb7a1b327a847dd9c5749e396102de3fad4e8a3ef93",
-                "sha256:f684034d135af4c6cbb949b8a4d2ed61634515257a67299e5f940fbaa34377f5"
-            ],
-            "version": "==0.6.0"
-        },
-=======
->>>>>>> 33e05594
         "django": {
             "hashes": [
                 "sha256:2d14be521c3ae24960e5e83d4575e156a8c479a75c935224b671b1c6e66eddaf",
@@ -111,21 +98,23 @@
                 "sha256:91f36bfb1ab7949b3b40e23736db18231bf7593edada2ba5c3a174a7b23657ac",
                 "sha256:c9e1f2d0db7ddb9a704c2a0217be31214e91a4fe1dea1efad19ae42ba0c285c9"
             ],
+            "markers": "python_version >= '3.4'",
             "version": "==4.0.5"
         },
         "gitpython": {
             "hashes": [
-                "sha256:138016d519bf4dd55b22c682c904ed2fd0235c3612b2f8f65ce218ff358deed8",
-                "sha256:a03f728b49ce9597a6655793207c6ab0da55519368ff5961e4a74ae475b9fa8e"
-            ],
-            "index": "pypi",
-            "version": "==3.1.9"
+                "sha256:6eea89b655917b500437e9668e4a12eabdcf00229a0df1762aabd692ef9b746b",
+                "sha256:befa4d101f91bad1b632df4308ec64555db684c360bd7d2130b4807d49ce86b8"
+            ],
+            "index": "pypi",
+            "version": "==3.1.11"
         },
         "idna": {
             "hashes": [
                 "sha256:b307872f855b18632ce0c21c5e45be78c0ea7ae4c15c828c20788b26921eb3f6",
                 "sha256:b97d804b1e9b523befed77c48dacec60e6dcb0b5391d57af6a65a312a90648c0"
             ],
+            "markers": "python_version >= '2.7' and python_version not in '3.0, 3.1, 3.2, 3.3'",
             "version": "==2.10"
         },
         "libsass": {
@@ -146,63 +135,53 @@
             ],
             "version": "==0.20.1"
         },
-<<<<<<< HEAD
         "markdown2": {
             "hashes": [
-                "sha256:89526090907ae5ece66d783c434b35c29ee500c1986309e306ce2346273ada6a",
-                "sha256:e6b401ec80b75e76a6b3dbb2c8ade513156fa55fa6c30b9640a1abf6184a07c8"
-            ],
-            "index": "pypi",
-            "version": "==2.3.9"
-        },
-        "oauthlib": {
-            "hashes": [
-                "sha256:bee41cc35fcca6e988463cacc3bcb8a96224f470ca547e697b604cc697b2f889",
-                "sha256:df884cd6cbe20e32633f1db1072e9356f53638e4361bef4e8b03c9127c9328ea"
-            ],
-            "version": "==3.1.0"
-        },
-=======
->>>>>>> 33e05594
+                "sha256:85956d8119fa6378156fef65545d66705a842819d2e1b50379a2b9d2aaa17cf0",
+                "sha256:fef148e5fd68d4532286c3e2943e9d2c076a8ad781b0a70a9d599a0ffe91652d"
+            ],
+            "index": "pypi",
+            "version": "==2.3.10"
+        },
         "psycopg2-binary": {
             "hashes": [
+                "sha256:42ec1035841b389e8cc3692277a0bd81cdfe0b65d575a2c8862cec7a80e62e52",
+                "sha256:11b9c0ebce097180129e422379b824ae21c8f2a6596b159c7659e2e5a00e1aa0",
+                "sha256:bd1be66dde2b82f80afb9459fc618216753f67109b859a361cf7def5c7968729",
+                "sha256:d5227b229005a696cc67676e24c214740efd90b148de5733419ac9aaba3773da",
+                "sha256:2dac98e85565d5688e8ab7bdea5446674a83a3945a8f416ad0110018d1501b94",
+                "sha256:e74a55f6bad0e7d3968399deb50f61f4db1926acf4a6d83beaaa7df986f48b1c",
+                "sha256:b4afc542c0ac0db720cf516dd20c0846f71c248d2b3d21013aa0d4ef9c71ca25",
+                "sha256:ad20d2eb875aaa1ea6d0f2916949f5c08a19c74d05b16ce6ebf6d24f2c9f75d1",
+                "sha256:a0eb43a07386c3f1f1ebb4dc7aafb13f67188eab896e7397aa1ee95a9c884eb2",
+                "sha256:89705f45ce07b2dfa806ee84439ec67c5d9a0ef20154e0e475e2b2ed392a5b83",
+                "sha256:c2507d796fca339c8fb03216364cca68d87e037c1f774977c8fc377627d01c71",
+                "sha256:aaa4213c862f0ef00022751161df35804127b78adf4a2755b9f991a507e425fd",
+                "sha256:7312e931b90fe14f925729cde58022f5d034241918a5c4f9797cac62f6b3a9dd",
+                "sha256:ac0c682111fbf404525dfc0f18a8b5f11be52657d4f96e9fcb75daf4f3984859",
+                "sha256:cec7e622ebc545dbb4564e483dd20e4e404da17ae07e06f3e780b2dacd5cee66",
+                "sha256:8cd0fb36c7412996859cb4606a35969dd01f4ea34d9812a141cd920c3b18be77",
+                "sha256:f5ab93a2cb2d8338b1674be43b442a7f544a0971da062a5da774ed40587f18f5",
+                "sha256:d14b140a4439d816e3b1229a4a525df917d6ea22a0771a2a78332273fd9528a4",
                 "sha256:0deac2af1a587ae12836aa07970f5cb91964f05a7c6cdb69d8425ff4c15d4e2c",
+                "sha256:6a32f3a4cb2f6e1a0b15215f448e8ce2da192fd4ff35084d80d5e39da683e79b",
+                "sha256:d1b4ab59e02d9008efe10ceabd0b31e79519da6fb67f7d8e8977118832d0f449",
+                "sha256:ee69dad2c7155756ad114c02db06002f4cded41132cc51378e57aad79cc8e4f4",
+                "sha256:b8a3715b3c4e604bcc94c90a825cd7f5635417453b253499664f784fc4da0152",
+                "sha256:ba381aec3a5dc29634f20692349d73f2d21f17653bda1decf0b52b11d694541f",
+                "sha256:a0c50db33c32594305b0ef9abc0cb7db13de7621d2cadf8392a1d9b3c437ef77",
+                "sha256:7d92a09b788cbb1aec325af5fcba9fed7203897bbd9269d5691bb1e3bce29550",
+                "sha256:950bc22bb56ee6ff142a2cb9ee980b571dd0912b0334aa3fe0fe3788d860bea2",
+                "sha256:ba28584e6bca48c59eecbf7efb1576ca214b47f05194646b081717fa628dfddf",
+                "sha256:e82aba2188b9ba309fd8e271702bd0d0fc9148ae3150532bbb474f4590039ffb",
                 "sha256:0e4dc3d5996760104746e6cfcdb519d9d2cd27c738296525d5867ea695774e67",
-                "sha256:11b9c0ebce097180129e422379b824ae21c8f2a6596b159c7659e2e5a00e1aa0",
                 "sha256:1fabed9ea2acc4efe4671b92c669a213db744d2af8a9fc5d69a8e9bc14b7a9db",
-                "sha256:2dac98e85565d5688e8ab7bdea5446674a83a3945a8f416ad0110018d1501b94",
-                "sha256:42ec1035841b389e8cc3692277a0bd81cdfe0b65d575a2c8862cec7a80e62e52",
-                "sha256:6a32f3a4cb2f6e1a0b15215f448e8ce2da192fd4ff35084d80d5e39da683e79b",
-                "sha256:7312e931b90fe14f925729cde58022f5d034241918a5c4f9797cac62f6b3a9dd",
-                "sha256:7d92a09b788cbb1aec325af5fcba9fed7203897bbd9269d5691bb1e3bce29550",
-                "sha256:833709a5c66ca52f1d21d41865a637223b368c0ee76ea54ca5bad6f2526c7679",
-                "sha256:8cd0fb36c7412996859cb4606a35969dd01f4ea34d9812a141cd920c3b18be77",
-                "sha256:950bc22bb56ee6ff142a2cb9ee980b571dd0912b0334aa3fe0fe3788d860bea2",
-                "sha256:a0c50db33c32594305b0ef9abc0cb7db13de7621d2cadf8392a1d9b3c437ef77",
-                "sha256:a0eb43a07386c3f1f1ebb4dc7aafb13f67188eab896e7397aa1ee95a9c884eb2",
-                "sha256:aaa4213c862f0ef00022751161df35804127b78adf4a2755b9f991a507e425fd",
-                "sha256:ac0c682111fbf404525dfc0f18a8b5f11be52657d4f96e9fcb75daf4f3984859",
-                "sha256:ad20d2eb875aaa1ea6d0f2916949f5c08a19c74d05b16ce6ebf6d24f2c9f75d1",
-                "sha256:b4afc542c0ac0db720cf516dd20c0846f71c248d2b3d21013aa0d4ef9c71ca25",
-                "sha256:b8a3715b3c4e604bcc94c90a825cd7f5635417453b253499664f784fc4da0152",
-                "sha256:ba28584e6bca48c59eecbf7efb1576ca214b47f05194646b081717fa628dfddf",
-                "sha256:ba381aec3a5dc29634f20692349d73f2d21f17653bda1decf0b52b11d694541f",
-                "sha256:bd1be66dde2b82f80afb9459fc618216753f67109b859a361cf7def5c7968729",
-                "sha256:c2507d796fca339c8fb03216364cca68d87e037c1f774977c8fc377627d01c71",
-                "sha256:cec7e622ebc545dbb4564e483dd20e4e404da17ae07e06f3e780b2dacd5cee66",
-                "sha256:d14b140a4439d816e3b1229a4a525df917d6ea22a0771a2a78332273fd9528a4",
-                "sha256:d1b4ab59e02d9008efe10ceabd0b31e79519da6fb67f7d8e8977118832d0f449",
-                "sha256:d5227b229005a696cc67676e24c214740efd90b148de5733419ac9aaba3773da",
                 "sha256:e1f57aa70d3f7cc6947fd88636a481638263ba04a742b4a37dd25c373e41491a",
-                "sha256:e74a55f6bad0e7d3968399deb50f61f4db1926acf4a6d83beaaa7df986f48b1c",
-                "sha256:e82aba2188b9ba309fd8e271702bd0d0fc9148ae3150532bbb474f4590039ffb",
-                "sha256:ee69dad2c7155756ad114c02db06002f4cded41132cc51378e57aad79cc8e4f4",
-                "sha256:f5ab93a2cb2d8338b1674be43b442a7f544a0971da062a5da774ed40587f18f5"
+                "sha256:833709a5c66ca52f1d21d41865a637223b368c0ee76ea54ca5bad6f2526c7679"
             ],
             "index": "pypi",
             "version": "==2.8.6"
         },
-<<<<<<< HEAD
         "python-dateutil": {
             "hashes": [
                 "sha256:73ebfe9dbf22e832286dafa60473e4cd239f8592f699aa5adaf10050e6e1823c",
@@ -211,15 +190,6 @@
             "index": "pypi",
             "version": "==2.8.1"
         },
-        "python3-openid": {
-            "hashes": [
-                "sha256:33fbf6928f401e0b790151ed2b5290b02545e8775f982485205a066f874aaeaf",
-                "sha256:6626f771e0417486701e0b4daff762e7212e820ca5b29fcc0d05f6f8736dfa6b"
-            ],
-            "version": "==3.2.0"
-        },
-=======
->>>>>>> 33e05594
         "pytz": {
             "hashes": [
                 "sha256:a494d53b6d39c3c6e44c3bec237336e14305e4f29bbf800b599253057fbb79ed",
@@ -271,29 +241,20 @@
             "index": "pypi",
             "version": "==2.24.0"
         },
-<<<<<<< HEAD
-        "requests-oauthlib": {
-            "hashes": [
-                "sha256:7f71572defaecd16372f9006f33c2ec8c077c3cfa6f5911a9a90202beb513f3d",
-                "sha256:b4261601a71fd721a8bd6d7aa1cc1d6a8a93b4a9f5e96626f8e4d91e8beeaa6a"
-            ],
-            "version": "==1.3.0"
-        },
-=======
->>>>>>> 33e05594
         "sentry-sdk": {
             "hashes": [
-                "sha256:1d91a0059d2d8bb980bec169578035c2f2d4b93cd8a4fb5b85c81904d33e221a",
-                "sha256:6222cf623e404c3e62b8e0e81c6db866ac2d12a663b7c1f7963350e3f397522a"
-            ],
-            "index": "pypi",
-            "version": "==0.18.0"
+                "sha256:0eea248408d36e8e7037c7b73827bea20b13a4375bf1719c406cae6fcbc094e3",
+                "sha256:5cf36eb6b1dc62d55f3c64289792cbaebc8ffa5a9da14474f49b46d20caa7fc8"
+            ],
+            "index": "pypi",
+            "version": "==0.19.1"
         },
         "six": {
             "hashes": [
                 "sha256:30639c035cdb23534cd4aa2dd52c3bf48f06e5f4a941509c8bafd8ce11080259",
                 "sha256:8b74bedcbbbaca38ff6d7491d76f2b06b3592611af620f8426e82dddb04a5ced"
             ],
+            "markers": "python_version >= '2.7' and python_version not in '3.0, 3.1, 3.2, 3.3'",
             "version": "==1.15.0"
         },
         "smmap": {
@@ -301,21 +262,24 @@
                 "sha256:54c44c197c819d5ef1991799a7e30b662d1e520f2ac75c9efbeb54a742214cf4",
                 "sha256:9c98bbd1f9786d22f14b3d4126894d56befb835ec90cef151af566c7e19b5d24"
             ],
+            "markers": "python_version >= '2.7' and python_version not in '3.0, 3.1, 3.2, 3.3'",
             "version": "==3.0.4"
         },
         "sqlparse": {
             "hashes": [
-                "sha256:022fb9c87b524d1f7862b3037e541f68597a730a8843245c349fc93e1643dc4e",
-                "sha256:e162203737712307dfe78860cc56c8da8a852ab2ee33750e33aeadf38d12c548"
-            ],
-            "version": "==0.3.1"
+                "sha256:017cde379adbd6a1f15a61873f43e8274179378e95ef3fede90b5aa64d304ed0",
+                "sha256:0f91fd2e829c44362cbcfab3e9ae12e22badaa8a29ad5ff599f9ec109f0454e8"
+            ],
+            "markers": "python_version >= '3.5'",
+            "version": "==0.4.1"
         },
         "urllib3": {
             "hashes": [
-                "sha256:91056c15fa70756691db97756772bb1eb9678fa585d9184f24534b100dc60f4a",
-                "sha256:e7983572181f5e1522d9c98453462384ee92a0be7fac5f1413a1e35c56cc0461"
-            ],
-            "version": "==1.25.10"
+                "sha256:8d7eaa5a82a1cac232164990f04874c594c9453ec55eef02eab885aa02fc17a2",
+                "sha256:f5321fbe4bf3fefa0efd0bfe7fb14e90909eb62a48ccda331726b4319897dd5e"
+            ],
+            "markers": "python_version >= '2.7' and python_version not in '3.0, 3.1, 3.2, 3.3, 3.4' and python_version < '4'",
+            "version": "==1.25.11"
         },
         "whitenoise": {
             "hashes": [
@@ -339,6 +303,7 @@
                 "sha256:26b54ddbbb9ee1d34d5d3668dd37d6cf74990ab23c828c2888dccdceee395594",
                 "sha256:fce7fc47dfc976152e82d53ff92fa0407700c21acd20886a13777a0d20e655dc"
             ],
+            "markers": "python_version >= '2.7' and python_version not in '3.0, 3.1, 3.2, 3.3'",
             "version": "==20.2.0"
         },
         "bandit": {
@@ -353,6 +318,7 @@
                 "sha256:32e43d604bbe7896fe7c248a9c2276447dbef840feb28fe20494f62af110211d",
                 "sha256:cf22deb93d4bcf92f345a5c3cd39d3d41d6340adc60c78bbbd6588c384fda6a1"
             ],
+            "markers": "python_full_version >= '3.6.1'",
             "version": "==3.2.0"
         },
         "coverage": {
@@ -491,22 +457,32 @@
                 "sha256:91f36bfb1ab7949b3b40e23736db18231bf7593edada2ba5c3a174a7b23657ac",
                 "sha256:c9e1f2d0db7ddb9a704c2a0217be31214e91a4fe1dea1efad19ae42ba0c285c9"
             ],
+            "markers": "python_version >= '3.4'",
             "version": "==4.0.5"
         },
         "gitpython": {
             "hashes": [
-                "sha256:138016d519bf4dd55b22c682c904ed2fd0235c3612b2f8f65ce218ff358deed8",
-                "sha256:a03f728b49ce9597a6655793207c6ab0da55519368ff5961e4a74ae475b9fa8e"
-            ],
-            "index": "pypi",
-            "version": "==3.1.9"
+                "sha256:6eea89b655917b500437e9668e4a12eabdcf00229a0df1762aabd692ef9b746b",
+                "sha256:befa4d101f91bad1b632df4308ec64555db684c360bd7d2130b4807d49ce86b8"
+            ],
+            "index": "pypi",
+            "version": "==3.1.11"
         },
         "identify": {
             "hashes": [
-                "sha256:7c22c384a2c9b32c5cc891d13f923f6b2653aa83e2d75d8f79be240d6c86c4f4",
-                "sha256:da683bfb7669fa749fc7731f378229e2dbf29a1d1337cbde04106f02236eb29d"
-            ],
-            "version": "==1.5.5"
+                "sha256:3139bf72d81dfd785b0a464e2776bd59bdc725b4cc10e6cf46b56a0db931c82e",
+                "sha256:969d844b7a85d32a5f9ac4e163df6e846d73c87c8b75847494ee8f4bd2186421"
+            ],
+            "markers": "python_version >= '2.7' and python_version not in '3.0, 3.1, 3.2, 3.3'",
+            "version": "==1.5.6"
+        },
+        "importlib-metadata": {
+            "hashes": [
+                "sha256:77a540690e24b0305878c37ffd421785a6f7e53c8b5720d211b211de8d0e95da",
+                "sha256:cefa1a2f919b866c5beb7c9f7b0ebb4061f30a8a9bf16d609b000e2dfaceb9c3"
+            ],
+            "markers": "python_version < '3.8'",
+            "version": "==2.0.0"
         },
         "mccabe": {
             "hashes": [
@@ -525,10 +501,11 @@
         },
         "pbr": {
             "hashes": [
-                "sha256:14bfd98f51c78a3dd22a1ef45cf194ad79eee4a19e8e1a0d5c7f8e81ffe182ea",
-                "sha256:5adc0f9fc64319d8df5ca1e4e06eea674c26b80e6f00c530b18ce6a6592ead15"
-            ],
-            "version": "==5.5.0"
+                "sha256:5fad80b613c402d5b7df7bd84812548b2a61e9977387a80a5fc5c396492b13c9",
+                "sha256:b236cde0ac9a6aedd5e3c34517b423cd4fd97ef723849da6b0d2231142d89c00"
+            ],
+            "markers": "python_version >= '2.6'",
+            "version": "==5.5.1"
         },
         "pep8-naming": {
             "hashes": [
@@ -540,17 +517,18 @@
         },
         "pre-commit": {
             "hashes": [
-                "sha256:810aef2a2ba4f31eed1941fc270e72696a1ad5590b9751839c90807d0fff6b9a",
-                "sha256:c54fd3e574565fe128ecc5e7d2f91279772ddb03f8729645fa812fe809084a70"
-            ],
-            "index": "pypi",
-            "version": "==2.7.1"
+                "sha256:7eadaa7f4547a8a19b83230ce430ba81bbe4797bd41c8d7fb54b246164628d1f",
+                "sha256:8fb2037c404ef8c87125e72564f316cf2bc94fc9c1cb184b8352117de747e164"
+            ],
+            "index": "pypi",
+            "version": "==2.8.1"
         },
         "pycodestyle": {
             "hashes": [
                 "sha256:2295e7b2f6b5bd100585ebcb1f616591b652db8a741695b3d8f5d28bdc934367",
                 "sha256:c58a7d2815e0e8d7972bf1803331fb0152f867bd89adf8a01dfd55085434192e"
             ],
+            "markers": "python_version >= '2.7' and python_version not in '3.0, 3.1, 3.2, 3.3'",
             "version": "==2.6.0"
         },
         "pydocstyle": {
@@ -558,6 +536,7 @@
                 "sha256:19b86fa8617ed916776a11cd8bc0197e5b9856d5433b777f51a3defe13075325",
                 "sha256:aca749e190a01726a4fb472dd4ef23b5c9da7b9205c0a7857c06533de13fd678"
             ],
+            "markers": "python_version >= '3.5'",
             "version": "==5.1.1"
         },
         "pyflakes": {
@@ -565,6 +544,7 @@
                 "sha256:0d94e0e05a19e57a99444b6ddcf9a6eb2e5c68d3ca1e98e90707af8152c90a92",
                 "sha256:35b2d75ee967ea93b55750aa9edbbf72813e06a66ba54438df2cfac9e3c27fc8"
             ],
+            "markers": "python_version >= '2.7' and python_version not in '3.0, 3.1, 3.2, 3.3'",
             "version": "==2.2.0"
         },
         "pyyaml": {
@@ -589,6 +569,7 @@
                 "sha256:30639c035cdb23534cd4aa2dd52c3bf48f06e5f4a941509c8bafd8ce11080259",
                 "sha256:8b74bedcbbbaca38ff6d7491d76f2b06b3592611af620f8426e82dddb04a5ced"
             ],
+            "markers": "python_version >= '2.7' and python_version not in '3.0, 3.1, 3.2, 3.3'",
             "version": "==1.15.0"
         },
         "smmap": {
@@ -596,6 +577,7 @@
                 "sha256:54c44c197c819d5ef1991799a7e30b662d1e520f2ac75c9efbeb54a742214cf4",
                 "sha256:9c98bbd1f9786d22f14b3d4126894d56befb835ec90cef151af566c7e19b5d24"
             ],
+            "markers": "python_version >= '2.7' and python_version not in '3.0, 3.1, 3.2, 3.3'",
             "version": "==3.0.4"
         },
         "snowballstemmer": {
@@ -610,6 +592,7 @@
                 "sha256:5e1ab03eaae06ef6ce23859402de785f08d97780ed774948ef16c4652c41bc62",
                 "sha256:f845868b3a3a77a2489d226568abe7328b5c2d4f6a011cc759dfa99144a521f0"
             ],
+            "markers": "python_version >= '3.6'",
             "version": "==3.2.2"
         },
         "toml": {
@@ -619,6 +602,42 @@
             ],
             "version": "==0.10.1"
         },
+        "typed-ast": {
+            "hashes": [
+                "sha256:0666aa36131496aed8f7be0410ff974562ab7eeac11ef351def9ea6fa28f6355",
+                "sha256:0c2c07682d61a629b68433afb159376e24e5b2fd4641d35424e462169c0a7919",
+                "sha256:0d8110d78a5736e16e26213114a38ca35cb15b6515d535413b090bd50951556d",
+                "sha256:249862707802d40f7f29f6e1aad8d84b5aa9e44552d2cc17384b209f091276aa",
+                "sha256:24995c843eb0ad11a4527b026b4dde3da70e1f2d8806c99b7b4a7cf491612652",
+                "sha256:269151951236b0f9a6f04015a9004084a5ab0d5f19b57de779f908621e7d8b75",
+                "sha256:3742b32cf1c6ef124d57f95be609c473d7ec4c14d0090e5a5e05a15269fb4d0c",
+                "sha256:4083861b0aa07990b619bd7ddc365eb7fa4b817e99cf5f8d9cf21a42780f6e01",
+                "sha256:498b0f36cc7054c1fead3d7fc59d2150f4d5c6c56ba7fb150c013fbc683a8d2d",
+                "sha256:4e3e5da80ccbebfff202a67bf900d081906c358ccc3d5e3c8aea42fdfdfd51c1",
+                "sha256:6daac9731f172c2a22ade6ed0c00197ee7cc1221aa84cfdf9c31defeb059a907",
+                "sha256:715ff2f2df46121071622063fc7543d9b1fd19ebfc4f5c8895af64a77a8c852c",
+                "sha256:73d785a950fc82dd2a25897d525d003f6378d1cb23ab305578394694202a58c3",
+                "sha256:7e4c9d7658aaa1fc80018593abdf8598bf91325af6af5cce4ce7c73bc45ea53d",
+                "sha256:8c8aaad94455178e3187ab22c8b01a3837f8ee50e09cf31f1ba129eb293ec30b",
+                "sha256:8ce678dbaf790dbdb3eba24056d5364fb45944f33553dd5869b7580cdbb83614",
+                "sha256:92c325624e304ebf0e025d1224b77dd4e6393f18aab8d829b5b7e04afe9b7a2c",
+                "sha256:aaee9905aee35ba5905cfb3c62f3e83b3bec7b39413f0a7f19be4e547ea01ebb",
+                "sha256:b52ccf7cfe4ce2a1064b18594381bccf4179c2ecf7f513134ec2f993dd4ab395",
+                "sha256:bcd3b13b56ea479b3650b82cabd6b5343a625b0ced5429e4ccad28a8973f301b",
+                "sha256:c9e348e02e4d2b4a8b2eedb48210430658df6951fa484e59de33ff773fbd4b41",
+                "sha256:d205b1b46085271b4e15f670058ce182bd1199e56b317bf2ec004b6a44f911f6",
+                "sha256:d43943ef777f9a1c42bf4e552ba23ac77a6351de620aa9acf64ad54933ad4d34",
+                "sha256:d5d33e9e7af3b34a40dc05f498939f0ebf187f07c385fd58d591c533ad8562fe",
+                "sha256:d648b8e3bf2fe648745c8ffcee3db3ff903d0817a01a12dd6a6ea7a8f4889072",
+                "sha256:f208eb7aff048f6bea9586e61af041ddf7f9ade7caed625742af423f6bae3298",
+                "sha256:fac11badff8313e23717f3dada86a15389d0708275bddf766cca67a84ead3e91",
+                "sha256:fc0fea399acb12edbf8a628ba8d2312f583bdbdb3335635db062fa98cf71fca4",
+                "sha256:fcf135e17cc74dbfbc05894ebca928ffeb23d9790b3167a674921db19082401f",
+                "sha256:fe460b922ec15dd205595c9b5b99e2f056fd98ae8f9f56b888e7a17dc2b757e7"
+            ],
+            "markers": "python_version < '3.8'",
+            "version": "==1.4.1"
+        },
         "unittest-xml-reporting": {
             "hashes": [
                 "sha256:7bf515ea8cb244255a25100cd29db611a73f8d3d0aaf672ed3266307e14cc1ca",
@@ -629,10 +648,19 @@
         },
         "virtualenv": {
             "hashes": [
-                "sha256:35ecdeb58cfc2147bb0706f7cdef69a8f34f1b81b6d49568174e277932908b8f",
-                "sha256:a5e0d253fe138097c6559c906c528647254f437d1019af9d5a477b09bfa7300f"
-            ],
-            "version": "==20.0.33"
+                "sha256:b0011228208944ce71052987437d3843e05690b2f23d1c7da4263fde104c97a2",
+                "sha256:b8d6110f493af256a40d65e29846c69340a947669eec8ce784fcf3dd3af28380"
+            ],
+            "markers": "python_version >= '2.7' and python_version not in '3.0, 3.1, 3.2, 3.3'",
+            "version": "==20.1.0"
+        },
+        "zipp": {
+            "hashes": [
+                "sha256:102c24ef8f171fd729d46599845e95c7ab894a4cf45f5de11a44cc7444fb1108",
+                "sha256:ed5eee1974372595f9e416cc7bbeeb12335201d8081ca8a0743c954d4446e5cb"
+            ],
+            "markers": "python_version >= '3.6'",
+            "version": "==3.4.0"
         }
     }
 }