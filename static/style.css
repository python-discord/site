.uk-background-secondary .uk-navbar-dropdown-nav .uk-active a {
    color: white !important;
}

.uk-background-secondary .uk-navbar-dropdown-nav .uk-nav-header {
    color: #666 !important;
    text-transform: none !important;
    font-weight: bold !important;
    font-size: 120% !important;
    padding: 0 !important;
}
.uk-background-secondary .uk-navbar-dropdown-nav .uk-nav-header.uk-active {
    color: white !important;
}

.uk-background-secondary .uk-navbar-dropbar {
    background: #222222 !important;
}

.uk-navbar-container {
    height: 70px;
}

.uk-navbar-dropdown {
    top: 45px !important;
}

.uk-article-title a {
    visibility: hidden;
    opacity: 0;

    transition: opacity 200ms ease-in-out;
    -moz-transition: opacity 200ms ease-in-out;
    -webkit-transition: opacity 200ms ease-in-out;
}

.uk-article-title:hover a {
    visibility: visible;
    opacity: 1;

    transition: opacity 200ms ease-in-out;
    -moz-transition: opacity 200ms ease-in-out;
    -webkit-transition: opacity 200ms ease-in-out;
}

.uk-article-title {
    margin-bottom: 0 !important;
}

.uk-article-meta {
    margin-top: 0 !important;
}

<<<<<<< HEAD
summary::-webkit-details-marker {
    display: none;
=======
.uk-section {
    padding-top: 20px;
    padding-bottom: 30px;
>>>>>>> ef4cfc75
}<|MERGE_RESOLUTION|>--- conflicted
+++ resolved
@@ -51,12 +51,7 @@
     margin-top: 0 !important;
 }
 
-<<<<<<< HEAD
-summary::-webkit-details-marker {
-    display: none;
-=======
 .uk-section {
     padding-top: 20px;
     padding-bottom: 30px;
->>>>>>> ef4cfc75
 }