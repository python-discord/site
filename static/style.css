html {
    height: 100%;
}

body {
    display: flex;
    flex-direction: column;
    height: 100%;
}

.uk-offcanvas-content {
    flex: 1 0 auto;
}

.uk-background-secondary .uk-navbar-dropdown-nav .uk-active a {
    color: white !important;
}

.uk-background-secondary .uk-navbar-dropdown-nav .uk-nav-header {
    color: #666 !important;
    text-transform: none !important;
    font-weight: bold !important;
    font-size: 120% !important;
    padding: 0 !important;
}
.uk-background-secondary .uk-navbar-dropdown-nav .uk-nav-header.uk-active {
    color: white !important;
}

.uk-background-secondary .uk-navbar-dropbar {
    background: #222222 !important;
}

.uk-navbar-container,
.uk-sticky-placeholder,
.uk-navbar-nav > li > a,
.uk-navbar-left > a{
    height: 70px;
}

.navbar-logo{
    margin-left: -10px;
    padding-left: 3px;
    margin-top: 2px;
    height: 60%
}

.uk-navbar-dropdown {
    top: 45px !important;
}

.hover-title a {
    visibility: hidden;
    opacity: 0;

    transition: opacity 200ms ease-in-out;
    -moz-transition: opacity 200ms ease-in-out;
    -webkit-transition: opacity 200ms ease-in-out;
}

.hover-title:hover a {
    visibility: visible;
    opacity: 1;

    transition: opacity 200ms ease-in-out;
    -moz-transition: opacity 200ms ease-in-out;
    -webkit-transition: opacity 200ms ease-in-out;
}

.uk-article-title {
    margin-bottom: 0 !important;
}

.uk-article-meta {
    margin-top: 0 !important;
}

.uk-section {
    padding-top: 20px;
    padding-bottom: 30px;
}

.uk-heading-divider .uk-article-meta {
    margin-bottom: 0;
}

img.uk-border-rounded {
    border: 1px #25292f solid;
}

footer {
    flex-shrink: 0;
}

footer div.uk-section {
    padding: 0 0 0 0;
}

footer div.uk-section div.uk-text-center {
    margin-top: 20px;
}

.uk-button-darkish {
    background: rgba(0, 0, 0, 0.11);
    border: 1px solid rgba(34, 34, 34, 0.09);
}

.uk-button-darkish:hover {
    background: rgba(0, 0, 0, 0.22);
}

.uk-button-dark {
    background: rgba(0, 0, 0, 0.95);
    border: 1px solid rgba(34, 34, 34, 0.93);
    color: white;
}

.uk-button-dark:hover {
    background: rgba(0, 0, 0, 0.70);
}

/* Flash of Unstyled Content fixes */
.prevent_fouc {
    display: none;
}

.uk-navbar-container {
    padding-left: 40px;
    padding-right: 40px;
}

/* Rendered document fixes */
.document li p {
    margin-bottom: 0;
}

.document img {
    margin-bottom: 20px;
}

/* Styling for Partners page cards */
div#partner-cards div.uk-card-default {
    margin-top: 2em;
    text-align:center;
}

/* Resize navbar to correct proportions */
img.navbar-logo {
    max-width: 110%;
}

#wiki-nav .uk-nav-divider {
    min-width: 8.0rem;
}

/* Resource page styling */
div.payment-icon img {
    height: 2em;
}

div.payment-icon {
    margin-right: 1em;
}

div.quote {
    border-left: 3px solid #7289DA;
    color: #99AAB5;
    padding-left: 20px;
    margin-bottom: 1rem;
}

.uk-article-meta {
    margin-left: 2px;
}

select {
    position: relative !important;
    top: auto !important;
    left: auto !important;
    -webkit-appearance: unset !important;
    opacity: 1 !important;
}

div.danger-input * {
    /*border-radius: 5px;*/
    /*padding: 0.8rem;*/
    /*min-height: 3.5rem;*/
    color: red;
    border-color: red !important;

    transition: color 0.5s ease,
                border-color 0.5s ease;
}

table.table-bordered {
    border: 1px solid rgb(229, 229, 229) !important;
}

tr.thick-bottom-border {
    border-bottom: 3px solid rgb(229, 229, 229) !important;
}

td.left-border, th.left-border {
    border-left: 1px solid rgb(229, 229, 229) !important;
}

td.right-border, th.right-border {
    border-right: 1px solid rgb(229, 229, 229) !important;
}

/* Fira Code stuff */

@font-face {
  font-family: 'Fira Code';

  src: url('https://unpkg.com/firacode/distr/eot/FiraCode-Regular.eot');
  src: url('https://unpkg.com/firacode/distr/eot/FiraCode-Regular.eot?#iefix') format('embedded-opentype'),
       url('https://unpkg.com/firacode/distr/woff2/FiraCode-Regular.woff2') format('woff2'),
       url('https://unpkg.com/firacode/distr/woff/FiraCode-Regular.woff') format('woff'),
       url('https://unpkg.com/firacode/distr/ttf/FiraCode-Regular.ttf')  format('truetype');
}

.fira-code {
    font-family: 'Fira Code', "monospace", Fallback;
}

textarea.fira-code {
    line-height: 1.3 !important;
}

#wiki-sidebar {
    transition: width ease 1s;
}

#wiki-page {
    overflow-x: hidden;
}

#wiki-sidebar-button {
    color: white;
    height: 3rem;
    width: 3rem;
    min-height: 3rem;
    min-width: 3rem;
    align-items: center;
    justify-content: center;
    /*box-shadow: unset; */
    border: 1px solid rgba(0, 0, 0, 0.11);
}

<<<<<<< HEAD
#doc-view div {
    width: calc(100% - 2rem);
=======
#doc-view {
    width: calc(100% - 6rem);
>>>>>>> 3ef6ffb7
}

@media (max-width: 639px) {
    #doc-view {
        width: calc(100% - 1rem);
    }
}

.code {
    overflow-x: auto;
}<|MERGE_RESOLUTION|>--- conflicted
+++ resolved
@@ -248,13 +248,8 @@
     border: 1px solid rgba(0, 0, 0, 0.11);
 }
 
-<<<<<<< HEAD
-#doc-view div {
-    width: calc(100% - 2rem);
-=======
 #doc-view {
     width: calc(100% - 6rem);
->>>>>>> 3ef6ffb7
 }
 
 @media (max-width: 639px) {
