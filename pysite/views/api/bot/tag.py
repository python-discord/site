# coding=utf-8
<<<<<<< HEAD
from flask import g, jsonify, request
=======

from flask import jsonify, request
>>>>>>> 2770f167

from pysite.base_route import APIView, DBViewMixin
from pysite.constants import ErrorCodes


class TagView(APIView, DBViewMixin):
    path = "/tag"
    name = "tag"
    table_name = "tag"
    table_primary_key = "tag_name"

    def get(self):
        """
        Data must be provided as params,
        API key must be provided as header
        """
        api_key = request.headers.get("X-API-Key")
        tag_name = request.args.get("tag_name")

        if self.validate_key(api_key):
            if tag_name:
                data = self.db.get(self.table_name, tag_name)
            else:
                data = self.db.pluck(self.table_name, "tag_name")
        else:
            return self.error(ErrorCodes.invalid_api_key)

        return jsonify(data or {})

    def post(self):
        """ Data must be provided as JSON. """
        indata = request.get_json()
        tag_name = indata.get("tag_name")
        tag_content = indata.get("tag_content")
        tag_category = indata.get("tag_category")
        api_key = request.headers.get("X-API-Key")

        if self.validate_key(api_key):
            if tag_name and tag_content:
                self.db.insert(
                    self.table_name,
                    {
                        "tag_name": tag_name,
                        "tag_content": tag_content,
                        "tag_category": tag_category
                    }
                )
            else:
                return self.error(ErrorCodes.missing_parameters)
        else:
            return self.error(ErrorCodes.invalid_api_key)

        return jsonify({"success": True})<|MERGE_RESOLUTION|>--- conflicted
+++ resolved
@@ -1,10 +1,5 @@
 # coding=utf-8
-<<<<<<< HEAD
-from flask import g, jsonify, request
-=======
-
 from flask import jsonify, request
->>>>>>> 2770f167
 
 from pysite.base_route import APIView, DBViewMixin
 from pysite.constants import ErrorCodes
