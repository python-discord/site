--- conflicted
+++ resolved
@@ -80,10 +80,5 @@
                             cls is not APIView and
                             BaseView in cls.__mro__
                     ):
-<<<<<<< HEAD
-                        cls.setup(blueprint)
-                        self.log.debug(f">> View loaded: {cls.name: <15} ({module.__name__}.{cls_name})")
-=======
                         cls.setup(self, blueprint)
-                        print(f">> View loaded: {cls.name: <15} ({module.__name__}.{cls_name})")
->>>>>>> 2770f167
+                        self.log.debug(f">> View loaded: {cls.name: <15} ({module.__name__}.{cls_name})")