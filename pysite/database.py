--- conflicted
+++ resolved
@@ -18,12 +18,8 @@
     "oauth_data": "id",
     "tags": "tag_name",
     "users": "user_id",
-<<<<<<< HEAD
     "wiki": "slug",
     "wiki_revisions": "id"
-=======
-    "wiki": "slug"
->>>>>>> 73385720
 }
 
 
