import logging
import os
from typing import Any, Callable, Dict, Iterator, List, Optional, Union
import re

import rethinkdb
from rethinkdb.ast import RqlMethodQuery, Table, UserError
from rethinkdb.net import DefaultConnection
from werkzeug.exceptions import ServiceUnavailable

from pysite.tables import TABLES

<<<<<<< HEAD
ALL_TABLES = {
    # table: primary_key
    "hiphopify": "user_id",
    "hiphopify_namelist": "name",
    "oauth_data": "id",
    "pydoc_links": "package",
    "tags": "tag_name",
    "users": "user_id",
    "wiki": "slug",
    "wiki_revisions": "id"
}
=======
STRIP_REGEX = re.compile(r"<[^<]+?>")
WIKI_TABLE = "wiki"
>>>>>>> 0d012bf1


class RethinkDB:

    def __init__(self, loop_type: Optional[str] = "gevent"):
        self.host = os.environ.get("RETHINKDB_HOST", "127.0.0.1")
        self.port = os.environ.get("RETHINKDB_PORT", "28016")
        self.database = os.environ.get("RETHINKDB_DATABASE", "pythondiscord")
        self.log = logging.getLogger(__name__)
        self.conn = None

        if loop_type:
            rethinkdb.set_loop_type(loop_type)

        with self.get_connection() as self.conn:
            try:
                rethinkdb.db_create(self.database).run(self.conn)
                self.log.debug(f"Database created: '{self.database}'")
            except rethinkdb.RqlRuntimeError:
                self.log.debug(f"Database found: '{self.database}'")

    def create_tables(self) -> List[str]:
        """
        Creates whichever tables exist in the TABLES
        constant if they don't already exist in the database.

        :return: a list of the tables that were created.
        """
        created = []

        for table, obj in TABLES.items():
            if self.create_table(table, obj.primary_key):
                created.append(table)

        return created

    def get_connection(self, connect_database: bool = True) -> DefaultConnection:
        """
        Grab a connection to the RethinkDB server, optionally without selecting a database

        :param connect_database: Whether to immediately connect to the database or not
        """

        if connect_database:
            return rethinkdb.connect(host=self.host, port=self.port, db=self.database)
        else:
            return rethinkdb.connect(host=self.host, port=self.port)

    def before_request(self):
        """
        Flask pre-request callback to set up a connection for the duration of the request
        """

        try:
            self.conn = self.get_connection()
        except rethinkdb.RqlDriverError:
            raise ServiceUnavailable("Database connection could not be established.")

    def teardown_request(self, _):
        """
        Flask post-request callback to close a previously set-up connection

        :param _: Exception object, not used here
        """

        try:
            self.conn.close()
        except AttributeError:
            pass

    # region: Convenience wrappers

    def create_table(self, table_name: str, primary_key: str = "id", durability: str = "hard", shards: int = 1,
                     replicas: Union[int, Dict[str, int]] = 1, primary_replica_tag: Optional[str] = None) -> bool:
        """
        Attempt to create a new table on the current database

        :param table_name: The name of the table to create
        :param primary_key: The name of the primary key - defaults to "id"
        :param durability: "hard" (the default) to write the change immediately, "soft" otherwise
        :param shards: The number of shards to span the table over - defaults to 1
        :param replicas: See the RethinkDB documentation relating to replicas
        :param primary_replica_tag: See the RethinkDB documentation relating to replicas

        :return: True if the table was created, False if it already exists
        """

        with self.get_connection() as conn:
            all_tables = rethinkdb.db(self.database).table_list().run(conn)
            self.log.debug(f"Call to table_list returned the following list of tables: {all_tables}")

            if table_name in all_tables:
                self.log.debug(f"Table found: '{table_name}' ({len(all_tables)} tables in total)")
                return False

            # Use a kwargs dict because the driver doesn't check the value
            # of `primary_replica_tag` properly; None is not handled
            kwargs = {
                "primary_key": primary_key,
                "durability": durability,
                "shards": shards,
                "replicas": replicas
            }

            if primary_replica_tag is not None:
                kwargs["primary_replica_tag"] = primary_replica_tag

            rethinkdb.db(self.database).table_create(table_name, **kwargs).run(conn)

            self.log.debug(f"Table created: '{table_name}'")
            return True

    def delete(self,
               table_name: str,
               primary_key: Union[str, None] = None,
               durability: str = "hard",
               return_changes: Union[bool, str] = False) -> dict:
        """
        Delete one or all documents from a table. This can only delete
        either the contents of an entire table, or a single document.
        For more complex delete operations, please use self.query.

        :param table_name: The name of the table to delete from. This must be provided.
        :param primary_key: The primary_key to delete from that table. This is optional.
        :param durability: "hard" (the default) to write the change immediately, "soft" otherwise
        :param return_changes: Whether to return a list of changed values or not - defaults to False
        :return: if return_changes is True, returns a dict containing all changes. Else, returns None.
        """

        if primary_key:
            query = self.query(table_name).get(primary_key).delete(
                durability=durability, return_changes=return_changes
            )
        else:
            query = self.query(table_name).delete(
                durability=durability, return_changes=return_changes
            )

        if return_changes:
            return self.run(query, coerce=dict)
        self.run(query)

    def drop_table(self, table_name: str):
        """
        Attempt to drop a table from the database, along with its data

        :param table_name: The name of the table to drop
        :return: True if the table was dropped, False if the table doesn't exist
        """

        with self.get_connection() as conn:
            all_tables = rethinkdb.db(self.database).table_list().run(conn)

            if table_name not in all_tables:
                return False

            rethinkdb.db(self.database).table_drop(table_name).run(conn)
            return True

    def query(self, table_name: str) -> Table:
        """
        Get a RethinkDB table object that you can run queries against

        >>> db = RethinkDB()
        >>> query = db.query("my_table")
        >>> db.run(query.insert({"key": "value"}), coerce=dict)
        {
            "deleted": 0,
            "errors": 0,
            "inserted": 1,
            "replaced": 0,
            "skipped": 0,
            "unchanged": 0
        }

        :param table_name: Name of the table to query against
        :return: The RethinkDB table object for the table
        """

        if table_name not in TABLES:
            self.log.warning(f"Table not declared in tables.py: {table_name}")

        return rethinkdb.table(table_name)

    def run(self, query: Union[RqlMethodQuery, Table], *, new_connection: bool = False,
            connect_database: bool = True, coerce: type = None) -> Union[rethinkdb.Cursor, List, Dict, object]:
        """
        Run a query using a table object obtained from a call to `query()`

        >>> db = RethinkDB()
        >>> query = db.query("my_table")
        >>> db.run(query.insert({"key": "value"}), coerce=dict)
        {
            "deleted": 0,
            "errors": 0,
            "inserted": 1,
            "replaced": 0,
            "skipped": 0,
            "unchanged": 0
        }

        Note that result coercion is very basic, and doesn't really do any magic. If you want to be able to work
        directly with the result of your query, then don't specify the `coerce` argument - the object that you'd
        usually get from the RethinkDB API will be returned instead.

        :param query: The full query to run
        :param new_connection: Whether to create a new connection or use the current request-bound one
        :param connect_database: If creating a new connection, whether to connect to the database immediately
        :param coerce: Optionally, an object type to attempt to coerce the result to

        :return: The result of the operation
        """

        if not new_connection:
            result = query.run(self.conn)
        else:
            result = query.run(self.get_connection(connect_database))

        if coerce:
            return coerce(result) if result else coerce()
        return result

    # endregion

    # region: RethinkDB wrapper functions

    def between(self, table_name: str, *, lower: Any = rethinkdb.minval, upper: Any = rethinkdb.maxval,
                index: Optional[str] = None, left_bound: str = "closed", right_bound: str = "open") -> List[
        Dict[str, Any]]:
        """
        Get all documents between two keys

        >>> db = RethinkDB()
        >>> db.between("users", upper=10, index="conquests")
        [
            {"username": "gdude", "conquests": 2},
            {"username": "joseph", "conquests": 5}
        ]
        >>> db.between("users", lower=10, index="conquests")
        [
            {"username": "lemon", "conquests": 15}
        ]
        >>> db.between("users", lower=2, upper=10, index="conquests" left_bound="open")
        [
            {"username": "gdude", "conquests": 2},
            {"username": "joseph", "conquests": 5}
        ]

        :param table_name: The table to get documents from
        :param lower: The lower-bounded value, leave blank to ignore
        :param upper: The upper-bounded value, leave blank to ignore
        :param index: The key or index to check on each document
        :param left_bound: "open" to include documents that exactly match the lower bound, "closed" otherwise
        :param right_bound: "open" to include documents that exactly match the upper bound, "closed" otherwise

        :return: A list of matched documents; may be empty
        """
        return self.run(  # pragma: no cover
            self.query(table_name).between(lower, upper, index=index, left_bound=left_bound, right_bound=right_bound),
            coerce=list
        )

    def changes(self, table_name: str, squash: Union[bool, int] = False, changefeed_queue_size: int = 100_000,
                include_initial: Optional[bool] = None, include_states: bool = False,
                include_types: bool = False) -> Iterator[Dict[str, Any]]:
        """
        A complicated function allowing you to follow a changefeed for a specific table

        This function will not allow you to specify a set of conditions for your changefeed, so you'll
        have to write your own query and run it with `run()` if you need that. If not, you'll just get every
        change for the specified table.

        >>> db = RethinkDB()
        >>> for document in db.changes("my_table", squash=True):
        ...     print(document.get("new_val", {}))

        Documents take the form of a dict with `old_val` and `new_val` fields by default. These are set to a copy of
        the document before and after the change being represented was made, respectively. The format of these dicts
        can change depending on the arguments you pass to the function, however.

        If a changefeed must be aborted (for example, if the table was deleted), a ReqlRuntimeError will be
        raised.

        Note: This function always creates a new connection. This is to prevent you from losing your changefeed
        when the connection used for a request context is closed.

        :param table_name: The name of the table to watch for changes on

        :param squash: How to deal with batches of changes to a single document - False (the default) to send changes
            as they happen, True to squash changes for single objects together and send them as a single change,
            or an int to specify how many seconds to wait for an object to change before batching it

        :param changefeed_queue_size: The number of changes the server will buffer between client reads before it
            starts to drop changes and issues errors - defaults to  100,000

        :param include_initial: If True, the changefeed will start with the initial values of all the documents in
            the table; the results will have `new_val` fields ONLY to start with if this is the case. Note that
            the old values may be intermixed with new changes if you're still iterating through the old values, but
            only as long as the old value for that field has already been sent. If the order of a document you've
            already seen moves it to a part of the group you haven't yet seen, an "unitial" notification is sent, which
            is simply a dict with an `old_val` field set, and not a `new_val` field set. This option defaults to
            False.

        :param include_states: Whether to send special state documents to the changefeed as its state changes. This
            comprises of special documents with only a `state` field, set to a string - the state of the feed. There
            are currently two states - "initializing" and "ready". This option defaults to False.

        :param include_types: If True, each document generated will include a `type` field which states what type
            of change the document represents. This may be "add", "remove", "change", "initial", "uninitial" or
            "state". This option defaults to False.

        :return: A special iterator that will iterate over documents in the changefeed as they're sent. If there is
            no document waiting, this will block the function until there is.
        """
        return self.run(  # pragma: no cover
            self.query(table_name).changes(
                squash=squash, changefeed_queue_size=changefeed_queue_size, include_initial=include_initial,
                include_states=include_states, include_offsets=False, include_types=include_types
            ),
            new_connection=True
        )

    def filter(self, table_name: str, predicate: Callable[[Dict[str, Any]], bool],
               default: Union[bool, UserError] = False) -> List[Dict[str, Any]]:
        """
        Return all documents in a table for which `predicate` returns true.

        The `predicate` argument should be a function that takes a single argument - a single document to check - and
        it should return True or False depending on whether the document should be included.

        >>> def many_conquests(doc):
        ...     '''Return documents with at least 10 conquests'''
        ...     return doc["conquests"] >= 10
        ...
        >>> db = RethinkDB()
        >>> db.filter("users", many_conquests)
        [
            {"username": "lemon", "conquests": 15}
        ]

        :param table_name: The name of the table to get documents for
        :param predicate: The callable to use to filter the documents
        :param default: What to do if a document is missing fields; True to include them, `rethink.error()` to raise
            aa ReqlRuntimeError, or False to skip over the document (the default)
        :return: A list of documents that match the predicate; may be empty
        """

        return self.run(  # pragma: no cover
            self.query(table_name).filter(predicate, default=default),
            coerce=list
        )

    def get(self, table_name: str, key: Any) -> Optional[Dict[str, Any]]:
        """
        Get a single document from a table by primary key

        :param table_name: The name of the table to get the document from
        :param key: The value of the primary key belonging to the document you want

        :return: The document, or None if it wasn't found
        """

        result = self.run(  # pragma: no cover
            self.query(table_name).get(key)
        )

        return dict(result) if result else None  # pragma: no cover

    def get_all(self, table_name: str, *keys: str, index: str = "id") -> List[Any]:
        """
        Get a list of documents matching a set of keys, on a specific index

        :param table_name: The name of the table to get documents from
        :param keys: The key values to match against
        :param index: The name of the key or index to match on

        :return: A list of matching documents; may be empty if no matches were made
        """

        if keys:
            return self.run(  # pragma: no cover
                self.query(table_name).get_all(*keys, index=index),
                coerce=list
            )
        else:
            return self.run(
                self.query(table_name),
                coerce=list
            )

    def insert(self, table_name: str, *objects: Dict[str, Any],
               durability: str = "hard",
               return_changes: Union[bool, str] = False,
               conflict: Union[  # Any of...
                   str, Callable[  # ...str, or a callable that...
                       [Dict[str, Any], Dict[str, Any]],  # ...takes two dicts with string keys and any values...
                       Dict[str, Any]  # ...and returns a dict with string keys and any values
                   ]
               ] = "error") -> Dict[str, Any]:  # flake8: noqa
        """
        Insert an object or a set of objects into a table

        :param table_name: The name of the table to insert into
        :param objects: The objects to be inserted into the table
        :param durability: "hard" (the default) to write the change immediately, "soft" otherwise
        :param return_changes: Whether to return a list of changed values or not - defaults to False
        :param conflict: What to do in the event of a conflict - "error", "replace" and "update" are included, but
            you can also provide your own function in order to handle conflicts yourself. If you do this, the function
            should take two arguments (the old document and the new one), and return a single document to replace both.

        :return: A dict detailing the operations run
        """

        query = self.query(table_name).insert(
            objects, durability=durability, return_changes=return_changes, conflict=conflict
        )

        return self.run(query, coerce=dict)

    def map(self, table_name: str, func: Callable):
        """
        Map a function over every document in a table, with the possibility of modifying it

        As an example, you could do the following to rename the "id" field to "user_id" for all documents
        in the "users" table.

        >>> db = RethinkDB()
        >>> db.map(
        ...     "users",
        ...     lambda doc: doc.merge({"user_id": doc["id"]}).without("id")
        ... )

        :param table_name: The name of the table to map the function over
        :param func: A callable that takes a single argument

        :return: Unknown, needs more testing
        """

        return self.run(  # pragma: no cover
            self.query(table_name).map(func),
            coerce=list
        )

    def pluck(self, table_name: str, *selectors: Union[str, Dict[str, Union[List, Dict]]]) -> List[Dict[str, Any]]:
        """
        Get a list of values for a specific set of keys for every document in the table; this can include
        nested values

        >>> db = RethinkDB()
        >>> db.pluck("users", "username", "password")  # Select a flat document
        [
            {"username": "lemon", "password": "hunter2"}
        ]
        >>> db.pluck("users", {"posts": ["title"]})  # Select from nested documents
        [
            {
                "posts": [
                    {"title": "New website!"}
                ]
            }
        ]

        :param table_name: The table to get values from
        :param selectors: The set of keys to get values for
        :return: A list containing the requested documents, with only the keys requested
        """

        return self.run(  # pragma: no cover
            self.query(table_name).pluck(*selectors),
            coerce=list
        )

    def sample(self, table_name: str, sample_size: int) -> List[Dict[str, Any]]:
        """
        Select a given number of elements from a table at random.

        :param table_name: The name of the table to select from.
        :param sample_size: The number of elements to select.
            If this number is higher than the total amount of items in
            the table, this will return the entire table in random order.

        :return: A list of items from the table.
        """
        return self.run(  # pragma: no cover
            self.query(table_name).sample(sample_size),
            coerce=list
        )

    def sync(self, table_name: str) -> bool:
        """
        Following a set of edits with durability set to "soft", this must be called to save those edits

        :param table_name: The name of the table to sync

        :return: True if the sync was successful; False otherwise
        """
        result = self.run(  # pragma: no cover
            self.query(table_name).sync(),
            coerce=dict
        )

        return result.get("synced", 0) > 0  # pragma: no cover

    def wait(self, table_name: str, wait_for: str = "all_replicas_ready", timeout: int = 0) -> bool:
        """
        Wait until an operation has happened on a specific table; will block the current function

        :param table_name: The name of the table to wait against
        :param wait_for: The operation to wait for; may be "ready_for_outdated_reads",
            "ready_for_reads", "ready_for_writes" or "all_replicas_ready", which is the default
        :param timeout: How long to wait before returning; defaults to 0 (forever)

        :return: True; but may return False if the timeout was reached
        """

        result = self.run(  # pragma: no cover
            self.query(table_name).wait(wait_for=wait_for, timeout=timeout),
            coerce=dict
        )

        return result.get("ready", 0) > 0

    def without(self, table_name: str, *selectors: Union[str, Dict[str, Union[List, Dict]]]):
        """
        The functional opposite of `pluck()`, returning full documents without the specified selectors

        >>> db = RethinkDB()
        >>> db.without("users", "posts")
        [
            {"username": "lemon", "password": "hunter2"}
        ]

        :param table_name: The table to get values from
        :param selectors: The set of keys to exclude
        :return: A list containing the requested documents, without the keys requested
        """

        return self.run(  # pragma: no cover
            self.query(table_name).without(*selectors)
        )
    # endregion<|MERGE_RESOLUTION|>--- conflicted
+++ resolved
@@ -10,22 +10,8 @@
 
 from pysite.tables import TABLES
 
-<<<<<<< HEAD
-ALL_TABLES = {
-    # table: primary_key
-    "hiphopify": "user_id",
-    "hiphopify_namelist": "name",
-    "oauth_data": "id",
-    "pydoc_links": "package",
-    "tags": "tag_name",
-    "users": "user_id",
-    "wiki": "slug",
-    "wiki_revisions": "id"
-}
-=======
 STRIP_REGEX = re.compile(r"<[^<]+?>")
 WIKI_TABLE = "wiki"
->>>>>>> 0d012bf1
 
 
 class RethinkDB:
