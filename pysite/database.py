# coding=utf-8
import logging
import os
from typing import Any, Callable, Dict, Iterator, List, Optional, Union

import rethinkdb
from flask import abort
from rethinkdb.ast import RqlMethodQuery, Table, UserError
from rethinkdb.net import DefaultConnection


class RethinkDB:

    def __init__(self, loop_type: str = "gevent"):
        self.host = os.environ.get("RETHINKDB_HOST", "127.0.0.1")
        self.port = os.environ.get("RETHINKDB_PORT", "28016")
        self.database = os.environ.get("RETHINKDB_DATABASE", "pythondiscord")
        self.log = logging.getLogger()
        self.conn = None

        rethinkdb.set_loop_type(loop_type)

        with self.get_connection(connect_database=False) as conn:
            try:
                rethinkdb.db_create(self.database).run(conn)
                self.log.debug(f"Database created: '{self.database}'")
            except rethinkdb.RqlRuntimeError:
                self.log.debug(f"Database found: '{self.database}'")

    def get_connection(self, connect_database: bool=True) -> DefaultConnection:
        """
        Grab a connection to the RethinkDB server, optionally without selecting a database

        :param connect_database: Whether to immediately connect to the database or not
        """

        if connect_database:
            return rethinkdb.connect(host=self.host, port=self.port, db=self.database)
        else:
            return rethinkdb.connect(host=self.host, port=self.port)

    def before_request(self):
        """
        Flask pre-request callback to set up a connection for the duration of the request
        """

        try:
            self.conn = self.get_connection()
        except rethinkdb.RqlDriverError:
            abort(503, "Database connection could not be established.")

    def teardown_request(self, _):
        """
        Flask post-request callback to close a previously set-up connection

        :param _: Exception object, not used here
        """

        try:
            self.conn.close()
        except AttributeError:
            pass

    # region: Convenience wrappers

    def create_table(self, table_name: str, primary_key: str="id", durability: str="hard", shards: int=1,
                     replicas: Union[int, Dict[str, int]]=1, primary_replica_tag: Optional[str]=None) -> bool:
        """
        Attempt to create a new table on the current database

        :param table_name: The name of the table to create
        :param primary_key: The name of the primary key - defaults to "id"
        :param durability: "hard" (the default) to write the change immediately, "soft" otherwise
        :param shards: The number of shards to span the table over - defaults to 1
        :param replicas: See the RethinkDB documentation relating to replicas
        :param primary_replica_tag: See the RethinkDB documentation relating to replicas

        :return: True if the table was created, False if it already exists
        """

        with self.get_connection() as conn:
            all_tables = rethinkdb.db(self.database).table_list().run(conn)
            self.log.debug(f"Call to table_list returned the following list of tables: {all_tables}")

            if table_name in all_tables:
                self.log.debug(f"Table found: '{table_name}' ({len(all_tables)} tables in total)")
                return False

            # Use a kwargs dict because the driver doesn't check the value
            # of `primary_replica_tag` properly; None is not handled
            kwargs = {
                "primary_key": primary_key,
                "durability": durability,
                "shards": shards,
                "replicas": replicas
            }

            if primary_replica_tag is not None:
                kwargs["primary_replica_tag"] = primary_replica_tag

            rethinkdb.db(self.database).table_create(table_name, **kwargs).run(conn)

            self.log.debug(f"Table created: '{table_name}'")
            return True

<<<<<<< HEAD
    def delete(self,
               table_name: str,
               primary_key: Union[str, None] = None,
               durability: str="hard",
               return_changes: Union[bool, str] = False
=======
    def delete(self, table_name: str, primary_key: Optional[str] = None,
               durability: str = "hard", return_changes: Union[bool, str] = False
>>>>>>> 92a8609e
               ) -> Union[Dict[str, Any], None]:
        """
        Delete one or all documents from a table. This can only delete
        either the contents of an entire table, or a single document.
        For more complex delete operations, please use self.query.

        :param table_name: The name of the table to delete from. This must be provided.
        :param primary_key: The primary_key to delete from that table. This is optional.
        :param durability: "hard" (the default) to write the change immediately, "soft" otherwise
        :param return_changes: Whether to return a list of changed values or not - defaults to False
        :return: if return_changes is True, returns a dict containing all changes. Else, returns None.
        """

        if primary_key:
            query = self.query(table_name).get(primary_key).delete(
                durability=durability, return_changes=return_changes
            )
        else:
            query = self.query(table_name).delete(
                durability=durability, return_changes=return_changes
            )

        if return_changes:
            return self.run(query, coerce=dict)
        self.run(query)

    def drop_table(self, table_name: str):
        """
        Attempt to drop a table from the database, along with its data

        :param table_name: The name of the table to drop
        :return: True if the table was dropped, False if the table doesn't exist
        """

        with self.get_connection() as conn:
            all_tables = rethinkdb.db(self.database).table_list().run(conn)

            if table_name not in all_tables:
                return False

            rethinkdb.db(self.database).table_drop(table_name).run(conn)
            return True

    def query(self, table_name: str) -> Table:
        """
        Get a RethinkDB table object that you can run queries against

        >>> db = RethinkDB()
        >>> query = db.query("my_table")
        >>> db.run(query.insert({"key": "value"}), coerce=dict)
        {
            "deleted": 0,
            "errors": 0,
            "inserted": 1,
            "replaced": 0,
            "skipped": 0,
            "unchanged": 0
        }

        :param table_name: Name of the table to query against
        :return: The RethinkDB table object for the table
        """

        return rethinkdb.table(table_name)

    def run(self, query: RqlMethodQuery, *, new_connection: bool=False,
            connect_database: bool=True, coerce: type=None) -> Union[rethinkdb.Cursor, List, Dict, object]:
        """
        Run a query using a table object obtained from a call to `query()`

        >>> db = RethinkDB()
        >>> query = db.query("my_table")
        >>> db.run(query.insert({"key": "value"}), coerce=dict)
        {
            "deleted": 0,
            "errors": 0,
            "inserted": 1,
            "replaced": 0,
            "skipped": 0,
            "unchanged": 0
        }

        Note that result coercion is very basic, and doesn't really do any magic. If you want to be able to work
        directly with the result of your query, then don't specify the `coerce` argument - the object that you'd
        usually get from the RethinkDB API will be returned instead.

        :param query: The full query to run
        :param new_connection: Whether to create a new connection or use the current request-bound one
        :param connect_database: If creating a new connection, whether to connect to the database immediately
        :param coerce: Optionally, an object type to attempt to coerce the result to

        :return: The result of the operation
        """

        if not new_connection:
            result = query.run(self.conn)
        else:
            result = query.run(self.get_connection(connect_database))

        if coerce:
            return coerce(result) if result else coerce()
        return result

    # endregion

    # region: RethinkDB wrapper functions

    def insert(self, table_name: str, *objects: Dict[str, Any],
               durability: str="hard",
               return_changes: Union[bool, str]=False,
               conflict: Union[  # Any of...
                   str, Callable[  # ...str, or a callable that...
                       [Dict[str, Any], Dict[str, Any]],  # ...takes two dicts with string keys and any values...
                       Dict[str, Any]  # ...and returns a dict with string keys and any values
                   ]
               ]="error") -> Union[List, Dict]:  # flake8: noqa
        """
        Insert an object or a set of objects into a table

        :param table_name: The name of the table to insert into
        :param objects: The objects to be inserted into the table
        :param durability: "hard" (the default) to write the change immediately, "soft" otherwise
        :param return_changes: Whether to return a list of changed values or not - defaults to False
        :param conflict: What to do in the event of a conflict - "error", "replace" and "update" are included, but
            you can also provide your own function in order to handle conflicts yourself. If you do this, the function
            should take two arguments (the old document and the new one), and return a single document to replace both.

        :return: A list of changes if `return_changes` is True; a dict detailing the operations run otherwise
        """

        query = self.query(table_name).insert(
            objects, durability=durability, return_changes=return_changes, conflict=conflict
        )

        if return_changes:
            return self.run(query, coerce=list)
        else:
            return self.run(query, coerce=dict)

    def get(self, table_name: str, key: str) -> Union[Dict[str, Any], None]:
        """
        Get a single document from a table by primary key

        :param table_name: The name of the table to get the document from
        :param key: The value of the primary key belonging to the document you want

        :return: The document, or None if it wasn't found
        """

        result = self.run(  # pragma: no cover
            self.query(table_name).get(key)
        )

        return dict(result) if result else None  # pragma: no cover

    def get_all(self, table_name: str, *keys: str, index: str="id") -> List[Any]:
        """
        Get a list of documents matching a set of keys, on a specific index

        :param table_name: The name of the table to get documents from
        :param keys: The key values to match against
        :param index: The name of the key or index to match on

        :return: A list of matching documents; may be empty if no matches were made
        """

        return self.run(  # pragma: no cover
            self.query(table_name).get_all(*keys, index=index),
            coerce=list
        )

    def wait(self, table_name: str, wait_for: str="all_replicas_ready", timeout: int=0) -> bool:
        """
        Wait until an operation has happened on a specific table; will block the current function

        :param table_name: The name of the table to wait against
        :param wait_for: The operation to wait for; may be "ready_for_outdated_reads",
            "ready_for_reads", "ready_for_writes" or "all_replicas_ready", which is the default
        :param timeout: How long to wait before returning; defaults to 0 (forever)

        :return: True; but may return False if the timeout was reached
        """

        result = self.run(  # pragma: no cover
            self.query(table_name).wait(wait_for=wait_for, timeout=timeout),
            coerce=dict
        )

        return result.get("ready", 0) > 0

    def sync(self, table_name: str) -> bool:
        """
        Following a set of edits with durability set to "soft", this must be called to save those edits

        :param table_name: The name of the table to sync

        :return: True if the sync was successful; False otherwise
        """
        result = self.run(  # pragma: no cover
            self.query(table_name).sync(),
            coerce=dict
        )

        return result.get("synced", 0) > 0  # pragma: no cover

    def changes(self, table_name: str, squash: Union[bool, int]=False, changefeed_queue_size: int=100_000,
                include_initial: Optional[bool]=None, include_states: bool=False,
                include_types: bool=False) -> Iterator[Dict[str, Any]]:
        """
        A complicated function allowing you to follow a changefeed for a specific table

        This function will not allow you to specify a set of conditions for your changefeed, so you'll
        have to write your own query and run it with `run()` if you need that. If not, you'll just get every
        change for the specified table.

        >>> db = RethinkDB()
        >>> for document in db.changes("my_table", squash=True):
        ...     print(document.get("new_val", {}))

        Documents take the form of a dict with `old_val` and `new_val` fields by default. These are set to a copy of
        the document before and after the change being represented was made, respectively. The format of these dicts
        can change depending on the arguments you pass to the function, however.

        If a changefeed must be aborted (for example, if the table was deleted), a ReqlRuntimeError will be
        raised.

        Note: This function always creates a new connection. This is to prevent you from losing your changefeed
        when the connection used for a request context is closed.

        :param table_name: The name of the table to watch for changes on

        :param squash: How to deal with batches of changes to a single document - False (the default) to send changes
            as they happen, True to squash changes for single objects together and send them as a single change,
            or an int to specify how many seconds to wait for an object to change before batching it

        :param changefeed_queue_size: The number of changes the server will buffer between client reads before it
            starts to drop changes and issues errors - defaults to  100,000

        :param include_initial: If True, the changefeed will start with the initial values of all the documents in
            the table; the results will have `new_val` fields ONLY to start with if this is the case. Note that
            the old values may be intermixed with new changes if you're still iterating through the old values, but
            only as long as the old value for that field has already been sent. If the order of a document you've
            already seen moves it to a part of the group you haven't yet seen, an "unitial" notification is sent, which
            is simply a dict with an `old_val` field set, and not a `new_val` field set. This option defaults to
            False.

        :param include_states: Whether to send special state documents to the changefeed as its state changes. This
            comprises of special documents with only a `state` field, set to a string - the state of the feed. There
            are currently two states - "initializing" and "ready". This option defaults to False.

        :param include_types: If True, each document generated will include a `type` field which states what type
            of change the document represents. This may be "add", "remove", "change", "initial", "uninitial" or
            "state". This option defaults to False.

        :return: A special iterator that will iterate over documents in the changefeed as they're sent. If there is
            no document waiting, this will block the function until there is.
        """
        return self.run(  # pragma: no cover
            self.query(table_name).changes(
                squash=squash, changefeed_queue_size=changefeed_queue_size, include_initial=include_initial,
                include_states=include_states, include_offsets=False, include_types=include_types
            ),
            new_connection=True
        )

    def pluck(self, table_name: str, *selectors: Union[str, Dict[str, Union[List, Dict]]]):
        """
        Get a list of values for a specific set of keys for every document in the table; this can include
        nested values

        >>> db = RethinkDB()
        >>> db.pluck("users", "username", "password")  # Select a flat document
        [
            {"username": "lemon", "password": "hunter2"}
        ]
        >>> db.pluck("users", {"posts": ["title"]})  # Select from nested documents
        [
            {
                "posts": [
                    {"title": "New website!"}
                ]
            }
        ]

        :param table_name: The table to get values from
        :param selectors: The set of keys to get values for
        :return: A list containing the requested documents, with only the keys requested
        """

        return self.run(  # pragma: no cover
            self.query(table_name).pluck(*selectors),
            coerce=list
        )

    def without(self, table_name: str, *selectors: Union[str, Dict[str, Union[List, Dict]]]):
        """
        The functional opposite of `pluck()`, returning full documents without the specified selectors

        >>> db = RethinkDB()
        >>> db.without("users", "posts")
        [
            {"username": "lemon", "password": "hunter2}
        ]

        :param table_name: The table to get values from
        :param selectors: The set of keys to exclude
        :return: A list containing the requested documents, without the keys requested
        """

        return self.run(  # pragma: no cover
            self.query(table_name).without(*selectors)
        )

    def between(self, table_name: str, *, lower: Any=rethinkdb.minval, upper: Any=rethinkdb.maxval,
                index: Optional[str]=None, left_bound: str="closed", right_bound: str ="open") -> List[Dict[str, Any]]:
        """
        Get all documents between two keys

        >>> db = RethinkDB()
        >>> db.between("users", upper=10, index="conquests")
        [
            {"username": "gdude", "conquests": 2},
            {"username": "joseph", "conquests": 5}
        ]
        >>> db.between("users", lower=10, index="conquests")
        [
            {"username": "lemon", "conquests": 15}
        ]
        >>> db.between("users", lower=2, upper=10, index="conquests" left_bound="open")
        [
            {"username": "gdude", "conquests": 2},
            {"username": "joseph", "conquests": 5}
        ]

        :param table_name: The table to get documents from
        :param lower: The lower-bounded value, leave blank to ignore
        :param upper: The upper-bounded value, leave blank to ignore
        :param index: The key or index to check on each document
        :param left_bound: "open" to include documents that exactly match the lower bound, "closed" otherwise
        :param right_bound: "open" to include documents that exactly match the upper bound, "closed" otherwise

        :return: A list of matched documents; may be empty
        """
        return self.run(  # pragma: no cover
            self.query(table_name).between(lower, upper, index=index, left_bound=left_bound, right_bound=right_bound),
            coerce=list
        )

    def map(self, table_name: str, func: Callable):
        """
        Map a function over every document in a table, with the possibility of modifying it

        r.table('users').map(
        lambda doc: doc.merge({'user_id': doc['id']}).without('id')).run(conn)

        As an example, you could do the following to rename the "id" field to "user_id" for all documents
        in the "users" table.

        >>> db = RethinkDB()
        >>> db.map(
        ...     "users",
        ...     lambda doc: doc.merge({"user_id": doc["id"]}).without("id")
        ... )

        :param table_name: The name of the table to map the function over
        :param func: A callable that takes a single argument

        :return: Unknown, needs more testing
        """

        return self.run(  # pragma: no cover
            self.query(table_name).map(func),
            coerce=list
        )

    def filter(self, table_name: str, predicate: Callable[[Dict[str, Any]], bool],
               default: Union[bool, UserError]=False) -> List[Dict[str, Any]]:
        """
        Return all documents in a table for which `predicate` returns true.

        The `predicate` argument should be a function that takes a single argument - a single document to check - and
        it should return True or False depending on whether the document should be included.

        >>> def many_conquests(doc):
        ...     '''Return documents with at least 10 conquests'''
        ...     return doc["conquests"] >= 10
        ...
        >>> db = RethinkDB()
        >>> db.filter("users", many_conquests)
        [
            {"username": "lemon", "conquests": 15}
        ]

        :param table_name: The name of the table to get documents for
        :param predicate: The callable to use to filter the documents
        :param default: What to do if a document is missing fields; True to include them, `rethink.error()` to raise
            aa ReqlRuntimeError, or False to skip over the document (the default)
        :return: A list of documents that match the predicate; may be empty
        """

        return self.run(  # pragma: no cover
            self.query(table_name).filter(predicate, default=default),
            coerce=list
        )

    # endregion<|MERGE_RESOLUTION|>--- conflicted
+++ resolved
@@ -103,17 +103,11 @@
             self.log.debug(f"Table created: '{table_name}'")
             return True
 
-<<<<<<< HEAD
     def delete(self,
                table_name: str,
                primary_key: Union[str, None] = None,
                durability: str="hard",
-               return_changes: Union[bool, str] = False
-=======
-    def delete(self, table_name: str, primary_key: Optional[str] = None,
-               durability: str = "hard", return_changes: Union[bool, str] = False
->>>>>>> 92a8609e
-               ) -> Union[Dict[str, Any], None]:
+               return_changes: Union[bool, str] = False) -> dict:
         """
         Delete one or all documents from a table. This can only delete
         either the contents of an entire table, or a single document.
