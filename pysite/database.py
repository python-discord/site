# coding=utf-8
import json
import logging
import os
from typing import Any, Callable, Dict, Iterator, List, Optional, Union

import rethinkdb
from flask import abort
from rethinkdb.ast import RqlMethodQuery, Table, UserError
from rethinkdb.net import DefaultConnection

from pysite.constants import DEBUG_MODE

ALL_TABLES = {
    # table: primary_key
    "hiphopify": "user_id",
    "hiphopify_namelist": "name",
    "oauth_data": "id",
    "tags": "tag_name",
    "users": "user_id",
<<<<<<< HEAD
    "wiki": "slug"
=======
    "wiki": "slug",
    "wiki_revisions": "id"
>>>>>>> 0671c0fb
}


class RethinkDB:

    def __init__(self, loop_type: Optional[str] = "gevent"):
        self.host = os.environ.get("RETHINKDB_HOST", "127.0.0.1")
        self.port = os.environ.get("RETHINKDB_PORT", "28016")
        self.database = os.environ.get("RETHINKDB_DATABASE", "pythondiscord")
        self.log = logging.getLogger(__name__)
        self.conn = None

        if loop_type:
            rethinkdb.set_loop_type(loop_type)

        with self.get_connection() as self.conn:
            try:
                rethinkdb.db_create(self.database).run(self.conn)
                self.log.debug(f"Database created: '{self.database}'")
            except rethinkdb.RqlRuntimeError:
                self.log.debug(f"Database found: '{self.database}'")

            if DEBUG_MODE:
                # Create any table that doesn't exist
                created = self.create_tables()
                if created:
                    tables = ", ".join([f"{table}" for table in created])
                    self.log.debug(f"Created the following tables: {tables}")

                # Init the tables that require initialization
                initialized = self.init_tables()
                if initialized:
                    tables = ", ".join([f"{table} ({count} items)" for table, count in initialized.items()])
                    self.log.debug(f"Initialized the following tables: {tables}")

    def create_tables(self) -> List[str]:
        """
        Creates whichever tables exist in the ALL_TABLES
        constant if they don't already exist in the database.

        :return: a list of the tables that were created.
        """
        created = []

        for table, primary_key in ALL_TABLES.items():
            if self.create_table(table, primary_key):
                created.append(table)

        return created

    def init_tables(self) -> Dict[str, int]:
        """
        If the table is empty, and there is a corresponding JSON file with data,
        then we fill the table with the data in the JSON file.

        The JSON files are contained inside of pysite/database/table_init/
        :return:
        """

<<<<<<< HEAD
=======
        self.log.debug("Initializing tables")
>>>>>>> 0671c0fb
        initialized = {}

        for table, primary_key in ALL_TABLES.items():

<<<<<<< HEAD
            # If the table is empty
            if not self.pluck(table, primary_key):

=======
            self.log.trace(f"Checking if {table} is empty.")

            # If the table is empty
            if not self.pluck(table, primary_key):

                self.log.trace(f"{table} appears to be empty. Checking if there is a json file at {os.getcwd()}"
                               f"/pysite/database/table_init/{table}.json")

>>>>>>> 0671c0fb
                # And a corresponding JSON file exists
                if os.path.isfile(f"pysite/database/table_init/{table}.json"):

                    # Load in all the data in that file.
                    with open(f"pysite/database/table_init/{table}.json") as json_file:
                        table_data = json.load(json_file)

<<<<<<< HEAD
=======
                        self.log.trace(f"Loading the json file into the table. "
                                       f"The json file contains {len(table_data)} rows.")

>>>>>>> 0671c0fb
                        for row in table_data:
                            self.insert(
                                table,
                                row
                            )

                    initialized[table] = len(table_data)

        return initialized

    def get_connection(self, connect_database: bool = True) -> DefaultConnection:
        """
        Grab a connection to the RethinkDB server, optionally without selecting a database

        :param connect_database: Whether to immediately connect to the database or not
        """

        if connect_database:
            return rethinkdb.connect(host=self.host, port=self.port, db=self.database)
        else:
            return rethinkdb.connect(host=self.host, port=self.port)

    def before_request(self):
        """
        Flask pre-request callback to set up a connection for the duration of the request
        """

        try:
            self.conn = self.get_connection()
        except rethinkdb.RqlDriverError:
            abort(503, "Database connection could not be established.")

    def teardown_request(self, _):
        """
        Flask post-request callback to close a previously set-up connection

        :param _: Exception object, not used here
        """

        try:
            self.conn.close()
        except AttributeError:
            pass

    # region: Convenience wrappers

    def create_table(self, table_name: str, primary_key: str = "id", durability: str = "hard", shards: int = 1,
                     replicas: Union[int, Dict[str, int]] = 1, primary_replica_tag: Optional[str] = None) -> bool:
        """
        Attempt to create a new table on the current database

        :param table_name: The name of the table to create
        :param primary_key: The name of the primary key - defaults to "id"
        :param durability: "hard" (the default) to write the change immediately, "soft" otherwise
        :param shards: The number of shards to span the table over - defaults to 1
        :param replicas: See the RethinkDB documentation relating to replicas
        :param primary_replica_tag: See the RethinkDB documentation relating to replicas

        :return: True if the table was created, False if it already exists
        """

        with self.get_connection() as conn:
            all_tables = rethinkdb.db(self.database).table_list().run(conn)
            self.log.debug(f"Call to table_list returned the following list of tables: {all_tables}")

            if table_name in all_tables:
                self.log.debug(f"Table found: '{table_name}' ({len(all_tables)} tables in total)")
                return False

            # Use a kwargs dict because the driver doesn't check the value
            # of `primary_replica_tag` properly; None is not handled
            kwargs = {
                "primary_key": primary_key,
                "durability": durability,
                "shards": shards,
                "replicas": replicas
            }

            if primary_replica_tag is not None:
                kwargs["primary_replica_tag"] = primary_replica_tag

            rethinkdb.db(self.database).table_create(table_name, **kwargs).run(conn)

            self.log.debug(f"Table created: '{table_name}'")
            return True

    def delete(self,
               table_name: str,
               primary_key: Union[str, None] = None,
               durability: str = "hard",
               return_changes: Union[bool, str] = False) -> dict:
        """
        Delete one or all documents from a table. This can only delete
        either the contents of an entire table, or a single document.
        For more complex delete operations, please use self.query.

        :param table_name: The name of the table to delete from. This must be provided.
        :param primary_key: The primary_key to delete from that table. This is optional.
        :param durability: "hard" (the default) to write the change immediately, "soft" otherwise
        :param return_changes: Whether to return a list of changed values or not - defaults to False
        :return: if return_changes is True, returns a dict containing all changes. Else, returns None.
        """

        if primary_key:
            query = self.query(table_name).get(primary_key).delete(
                durability=durability, return_changes=return_changes
            )
        else:
            query = self.query(table_name).delete(
                durability=durability, return_changes=return_changes
            )

        if return_changes:
            return self.run(query, coerce=dict)
        self.run(query)

    def drop_table(self, table_name: str):
        """
        Attempt to drop a table from the database, along with its data

        :param table_name: The name of the table to drop
        :return: True if the table was dropped, False if the table doesn't exist
        """

        with self.get_connection() as conn:
            all_tables = rethinkdb.db(self.database).table_list().run(conn)

            if table_name not in all_tables:
                return False

            rethinkdb.db(self.database).table_drop(table_name).run(conn)
            return True

    def query(self, table_name: str) -> Table:
        """
        Get a RethinkDB table object that you can run queries against

        >>> db = RethinkDB()
        >>> query = db.query("my_table")
        >>> db.run(query.insert({"key": "value"}), coerce=dict)
        {
            "deleted": 0,
            "errors": 0,
            "inserted": 1,
            "replaced": 0,
            "skipped": 0,
            "unchanged": 0
        }

        :param table_name: Name of the table to query against
        :return: The RethinkDB table object for the table
        """

        if table_name not in ALL_TABLES:
            self.log.warning(f"Table not declared in database.py: {table_name}")

        return rethinkdb.table(table_name)

    def run(self, query: RqlMethodQuery, *, new_connection: bool = False,
            connect_database: bool = True, coerce: type = None) -> Union[rethinkdb.Cursor, List, Dict, object]:
        """
        Run a query using a table object obtained from a call to `query()`

        >>> db = RethinkDB()
        >>> query = db.query("my_table")
        >>> db.run(query.insert({"key": "value"}), coerce=dict)
        {
            "deleted": 0,
            "errors": 0,
            "inserted": 1,
            "replaced": 0,
            "skipped": 0,
            "unchanged": 0
        }

        Note that result coercion is very basic, and doesn't really do any magic. If you want to be able to work
        directly with the result of your query, then don't specify the `coerce` argument - the object that you'd
        usually get from the RethinkDB API will be returned instead.

        :param query: The full query to run
        :param new_connection: Whether to create a new connection or use the current request-bound one
        :param connect_database: If creating a new connection, whether to connect to the database immediately
        :param coerce: Optionally, an object type to attempt to coerce the result to

        :return: The result of the operation
        """

        if not new_connection:
            result = query.run(self.conn)
        else:
            result = query.run(self.get_connection(connect_database))

        if coerce:
            return coerce(result) if result else coerce()
        return result

    # endregion

    # region: RethinkDB wrapper functions

    def between(self, table_name: str, *, lower: Any = rethinkdb.minval, upper: Any = rethinkdb.maxval,
                index: Optional[str] = None, left_bound: str = "closed", right_bound: str = "open") -> List[
        Dict[str, Any]]:
        """
        Get all documents between two keys

        >>> db = RethinkDB()
        >>> db.between("users", upper=10, index="conquests")
        [
            {"username": "gdude", "conquests": 2},
            {"username": "joseph", "conquests": 5}
        ]
        >>> db.between("users", lower=10, index="conquests")
        [
            {"username": "lemon", "conquests": 15}
        ]
        >>> db.between("users", lower=2, upper=10, index="conquests" left_bound="open")
        [
            {"username": "gdude", "conquests": 2},
            {"username": "joseph", "conquests": 5}
        ]

        :param table_name: The table to get documents from
        :param lower: The lower-bounded value, leave blank to ignore
        :param upper: The upper-bounded value, leave blank to ignore
        :param index: The key or index to check on each document
        :param left_bound: "open" to include documents that exactly match the lower bound, "closed" otherwise
        :param right_bound: "open" to include documents that exactly match the upper bound, "closed" otherwise

        :return: A list of matched documents; may be empty
        """
        return self.run(  # pragma: no cover
            self.query(table_name).between(lower, upper, index=index, left_bound=left_bound, right_bound=right_bound),
            coerce=list
        )

    def changes(self, table_name: str, squash: Union[bool, int] = False, changefeed_queue_size: int = 100_000,
                include_initial: Optional[bool] = None, include_states: bool = False,
                include_types: bool = False) -> Iterator[Dict[str, Any]]:
        """
        A complicated function allowing you to follow a changefeed for a specific table

        This function will not allow you to specify a set of conditions for your changefeed, so you'll
        have to write your own query and run it with `run()` if you need that. If not, you'll just get every
        change for the specified table.

        >>> db = RethinkDB()
        >>> for document in db.changes("my_table", squash=True):
        ...     print(document.get("new_val", {}))

        Documents take the form of a dict with `old_val` and `new_val` fields by default. These are set to a copy of
        the document before and after the change being represented was made, respectively. The format of these dicts
        can change depending on the arguments you pass to the function, however.

        If a changefeed must be aborted (for example, if the table was deleted), a ReqlRuntimeError will be
        raised.

        Note: This function always creates a new connection. This is to prevent you from losing your changefeed
        when the connection used for a request context is closed.

        :param table_name: The name of the table to watch for changes on

        :param squash: How to deal with batches of changes to a single document - False (the default) to send changes
            as they happen, True to squash changes for single objects together and send them as a single change,
            or an int to specify how many seconds to wait for an object to change before batching it

        :param changefeed_queue_size: The number of changes the server will buffer between client reads before it
            starts to drop changes and issues errors - defaults to  100,000

        :param include_initial: If True, the changefeed will start with the initial values of all the documents in
            the table; the results will have `new_val` fields ONLY to start with if this is the case. Note that
            the old values may be intermixed with new changes if you're still iterating through the old values, but
            only as long as the old value for that field has already been sent. If the order of a document you've
            already seen moves it to a part of the group you haven't yet seen, an "unitial" notification is sent, which
            is simply a dict with an `old_val` field set, and not a `new_val` field set. This option defaults to
            False.

        :param include_states: Whether to send special state documents to the changefeed as its state changes. This
            comprises of special documents with only a `state` field, set to a string - the state of the feed. There
            are currently two states - "initializing" and "ready". This option defaults to False.

        :param include_types: If True, each document generated will include a `type` field which states what type
            of change the document represents. This may be "add", "remove", "change", "initial", "uninitial" or
            "state". This option defaults to False.

        :return: A special iterator that will iterate over documents in the changefeed as they're sent. If there is
            no document waiting, this will block the function until there is.
        """
        return self.run(  # pragma: no cover
            self.query(table_name).changes(
                squash=squash, changefeed_queue_size=changefeed_queue_size, include_initial=include_initial,
                include_states=include_states, include_offsets=False, include_types=include_types
            ),
            new_connection=True
        )

    def filter(self, table_name: str, predicate: Callable[[Dict[str, Any]], bool],
               default: Union[bool, UserError] = False) -> List[Dict[str, Any]]:
        """
        Return all documents in a table for which `predicate` returns true.

        The `predicate` argument should be a function that takes a single argument - a single document to check - and
        it should return True or False depending on whether the document should be included.

        >>> def many_conquests(doc):
        ...     '''Return documents with at least 10 conquests'''
        ...     return doc["conquests"] >= 10
        ...
        >>> db = RethinkDB()
        >>> db.filter("users", many_conquests)
        [
            {"username": "lemon", "conquests": 15}
        ]

        :param table_name: The name of the table to get documents for
        :param predicate: The callable to use to filter the documents
        :param default: What to do if a document is missing fields; True to include them, `rethink.error()` to raise
            aa ReqlRuntimeError, or False to skip over the document (the default)
        :return: A list of documents that match the predicate; may be empty
        """

        return self.run(  # pragma: no cover
            self.query(table_name).filter(predicate, default=default),
            coerce=list
        )

    def get(self, table_name: str, key: str) -> Optional[Dict[str, Any]]:
        """
        Get a single document from a table by primary key

        :param table_name: The name of the table to get the document from
        :param key: The value of the primary key belonging to the document you want

        :return: The document, or None if it wasn't found
        """

        result = self.run(  # pragma: no cover
            self.query(table_name).get(key)
        )

        return dict(result) if result else None  # pragma: no cover

    def get_all(self, table_name: str, *keys: str, index: str = "id") -> List[Any]:
        """
        Get a list of documents matching a set of keys, on a specific index

        :param table_name: The name of the table to get documents from
        :param keys: The key values to match against
        :param index: The name of the key or index to match on

        :return: A list of matching documents; may be empty if no matches were made
        """

        return self.run(  # pragma: no cover
            self.query(table_name).get_all(*keys, index=index),
            coerce=list
        )

    def insert(self, table_name: str, *objects: Dict[str, Any],
               durability: str = "hard",
               return_changes: Union[bool, str] = False,
               conflict: Union[  # Any of...
                   str, Callable[  # ...str, or a callable that...
                       [Dict[str, Any], Dict[str, Any]],  # ...takes two dicts with string keys and any values...
                       Dict[str, Any]  # ...and returns a dict with string keys and any values
                   ]
               ] = "error") -> Union[List, Dict]:  # flake8: noqa
        """
        Insert an object or a set of objects into a table

        :param table_name: The name of the table to insert into
        :param objects: The objects to be inserted into the table
        :param durability: "hard" (the default) to write the change immediately, "soft" otherwise
        :param return_changes: Whether to return a list of changed values or not - defaults to False
        :param conflict: What to do in the event of a conflict - "error", "replace" and "update" are included, but
            you can also provide your own function in order to handle conflicts yourself. If you do this, the function
            should take two arguments (the old document and the new one), and return a single document to replace both.

        :return: A list of changes if `return_changes` is True; a dict detailing the operations run otherwise
        """

        query = self.query(table_name).insert(
            objects, durability=durability, return_changes=return_changes, conflict=conflict
        )

        if return_changes:
            return self.run(query, coerce=list)
        else:
            return self.run(query, coerce=dict)

    def map(self, table_name: str, func: Callable):
        """
        Map a function over every document in a table, with the possibility of modifying it

        r.table('users').map(
        lambda doc: doc.merge({'user_id': doc['id']}).without('id')).run(conn)

        As an example, you could do the following to rename the "id" field to "user_id" for all documents
        in the "users" table.

        >>> db = RethinkDB()
        >>> db.map(
        ...     "users",
        ...     lambda doc: doc.merge({"user_id": doc["id"]}).without("id")
        ... )

        :param table_name: The name of the table to map the function over
        :param func: A callable that takes a single argument

        :return: Unknown, needs more testing
        """

        return self.run(  # pragma: no cover
            self.query(table_name).map(func),
            coerce=list
        )

    def pluck(self, table_name: str, *selectors: Union[str, Dict[str, Union[List, Dict]]]) -> List[Dict[str, Any]]:
        """
        Get a list of values for a specific set of keys for every document in the table; this can include
        nested values

        >>> db = RethinkDB()
        >>> db.pluck("users", "username", "password")  # Select a flat document
        [
            {"username": "lemon", "password": "hunter2"}
        ]
        >>> db.pluck("users", {"posts": ["title"]})  # Select from nested documents
        [
            {
                "posts": [
                    {"title": "New website!"}
                ]
            }
        ]

        :param table_name: The table to get values from
        :param selectors: The set of keys to get values for
        :return: A list containing the requested documents, with only the keys requested
        """

        return self.run(  # pragma: no cover
            self.query(table_name).pluck(*selectors),
            coerce=list
        )

    def sample(self, table_name: str, sample_size: int) -> List[Dict[str, Any]]:
        """
        Select a given number of elements from a table at random.

        :param table_name: The name of the table to select from.
        :param sample_size: The number of elements to select.
            If this number is higher than the total amount of items in
            the table, this will return the entire table in random order.

        :return: A list of items from the table.
        """
        return self.run(  # pragma: no cover
            self.query(table_name).sample(sample_size),
            coerce=list
        )

    def sync(self, table_name: str) -> bool:
        """
        Following a set of edits with durability set to "soft", this must be called to save those edits

        :param table_name: The name of the table to sync

        :return: True if the sync was successful; False otherwise
        """
        result = self.run(  # pragma: no cover
            self.query(table_name).sync(),
            coerce=dict
        )

        return result.get("synced", 0) > 0  # pragma: no cover

    def wait(self, table_name: str, wait_for: str = "all_replicas_ready", timeout: int = 0) -> bool:
        """
        Wait until an operation has happened on a specific table; will block the current function

        :param table_name: The name of the table to wait against
        :param wait_for: The operation to wait for; may be "ready_for_outdated_reads",
            "ready_for_reads", "ready_for_writes" or "all_replicas_ready", which is the default
        :param timeout: How long to wait before returning; defaults to 0 (forever)

        :return: True; but may return False if the timeout was reached
        """

        result = self.run(  # pragma: no cover
            self.query(table_name).wait(wait_for=wait_for, timeout=timeout),
            coerce=dict
        )

        return result.get("ready", 0) > 0

    def without(self, table_name: str, *selectors: Union[str, Dict[str, Union[List, Dict]]]):
        """
        The functional opposite of `pluck()`, returning full documents without the specified selectors

        >>> db = RethinkDB()
        >>> db.without("users", "posts")
        [
            {"username": "lemon", "password": "hunter2}
        ]

        :param table_name: The table to get values from
        :param selectors: The set of keys to exclude
        :return: A list containing the requested documents, without the keys requested
        """

        return self.run(  # pragma: no cover
            self.query(table_name).without(*selectors)
        )
    # endregion<|MERGE_RESOLUTION|>--- conflicted
+++ resolved
@@ -18,12 +18,8 @@
     "oauth_data": "id",
     "tags": "tag_name",
     "users": "user_id",
-<<<<<<< HEAD
-    "wiki": "slug"
-=======
     "wiki": "slug",
     "wiki_revisions": "id"
->>>>>>> 0671c0fb
 }
 
 
@@ -83,28 +79,19 @@
         :return:
         """
 
-<<<<<<< HEAD
-=======
         self.log.debug("Initializing tables")
->>>>>>> 0671c0fb
         initialized = {}
 
         for table, primary_key in ALL_TABLES.items():
 
-<<<<<<< HEAD
+            self.log.trace(f"Checking if {table} is empty.")
+
             # If the table is empty
             if not self.pluck(table, primary_key):
 
-=======
-            self.log.trace(f"Checking if {table} is empty.")
-
-            # If the table is empty
-            if not self.pluck(table, primary_key):
-
                 self.log.trace(f"{table} appears to be empty. Checking if there is a json file at {os.getcwd()}"
                                f"/pysite/database/table_init/{table}.json")
 
->>>>>>> 0671c0fb
                 # And a corresponding JSON file exists
                 if os.path.isfile(f"pysite/database/table_init/{table}.json"):
 
@@ -112,12 +99,9 @@
                     with open(f"pysite/database/table_init/{table}.json") as json_file:
                         table_data = json.load(json_file)
 
-<<<<<<< HEAD
-=======
                         self.log.trace(f"Loading the json file into the table. "
                                        f"The json file contains {len(table_data)} rows.")
 
->>>>>>> 0671c0fb
                         for row in table_data:
                             self.insert(
                                 table,
