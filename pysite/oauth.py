import logging
from uuid import uuid4, uuid5

from flask import session
from flask_dance.consumer.backend import BaseBackend
from flask_dance.contrib.discord import discord
import requests

from pysite.constants import DISCORD_API_ENDPOINT, SERVER_ID
from pysite.mixins import DBMixin

_MAIN_BACK = None  # type: pysite.database.RethinkDB


class OauthBackend(BaseBackend, DBMixin):
    """
    This is the backend for the oauth

    This is used to manage users that have completed
    an oauth dance. It contains 3 functions, get, set,
    and delete, however we only use set.

    Inherits:
        flake_dance.consumer.backend.BaseBackend
        pysite.mixins.DBmixin

    Properties:
        key: The app's secret, we use it too make session IDs
    """
    table_name = "oauth_data"

    def __init__(self, manager):
        global _MAIN_BACK

        super(BaseBackend, self).__init__()
        self.setup(manager, manager.oauth_blueprint)
        self.key = manager.app.secret_key
        _MAIN_BACK = self

    def get(self, *args, **kwargs):  # Not used
        pass

    def set(self, blueprint, token):
<<<<<<< HEAD
        user = get_user()
        join_discord(token["access_token"], user["id"])
        sess_id = str(uuid5(uuid4(), self.key))
        session["session_id"] = sess_id

        self.table.insert({"id": sess_id,
                           "access_token": token["access_token"],
                           "refresh_token": token["refresh_token"],
                           "expires_at": token["expires_at"]})

        self.db.insert("users", {"user_id": user["id"],
                                 "username": user["username"],
                                 "discriminator": user["discriminator"],
                                 "email": user["email"]})
=======
        user = get_user()  # get the user's information, based on a local proxy
        join_discord(token["access_token"], user["id"])  # Attempt to join a discord
        sess_id = str(uuid5(uuid4(), self.key))  # Create a session ID, encrypted to protect against timing attacks
        session["session_id"] = sess_id  # Set it
        self.db.insert("oauth_data", {"id": sess_id, "access_token": token["access_token"], "snowflake": user['id'],
                                      "refresh_token": token["refresh_token"], "expires_at": token["expires_at"]})
        self.db.insert("users", {"user_id": user["id"], "username": user["username"],
                                 "discriminator": user["discriminator"], "email": user["email"]})
        # Insert session information into oauth_data, and user information into the user table
>>>>>>> 92a8609e

    def delete(self, blueprint):  # Not used
        pass


def get_user() -> dict:
    resp = discord.get(DISCORD_API_ENDPOINT + "/users/@me")  # 'discord' is a request.Session with oauth information
    if resp.status_code != 200:
        logging.warning("Unable to get user information: " + str(resp.json()))
    return resp.json()


def join_discord(token: str, snowflake: str) -> None:
    resp = requests.put(DISCORD_API_ENDPOINT + f"guilds/{SERVER_ID}/members/{snowflake}",
                        data={"access_token": token})  # Have user join our server
    if resp.status_code != 201:
        logging.warning(f"Unable to add user ({snowflake}) to server, {resp.json()}")


def user_data():
    id = session.get("session_id")
    if id and _MAIN_BACK:  # If the user is logged in, and backend exists, get the user's information
        creds = _MAIN_BACK.db.get("oauth_data", id)
        if creds:
            return _MAIN_BACK.db.get("users", creds["snowflake"])
    elif not _MAIN_BACK:
        logging.warning("Failed to get user data: _MAIN_BACK not loaded")


def logout():
    sess_id = session.get("session_id")
    if sess_id and _MAIN_BACK.db.get("oauth_data", sess_id):  # If user exists in db,
        _MAIN_BACK.delete("oauth_data", sess_id)              # remove them (at least, their session)<|MERGE_RESOLUTION|>--- conflicted
+++ resolved
@@ -41,7 +41,7 @@
         pass
 
     def set(self, blueprint, token):
-<<<<<<< HEAD
+
         user = get_user()
         join_discord(token["access_token"], user["id"])
         sess_id = str(uuid5(uuid4(), self.key))
@@ -56,17 +56,6 @@
                                  "username": user["username"],
                                  "discriminator": user["discriminator"],
                                  "email": user["email"]})
-=======
-        user = get_user()  # get the user's information, based on a local proxy
-        join_discord(token["access_token"], user["id"])  # Attempt to join a discord
-        sess_id = str(uuid5(uuid4(), self.key))  # Create a session ID, encrypted to protect against timing attacks
-        session["session_id"] = sess_id  # Set it
-        self.db.insert("oauth_data", {"id": sess_id, "access_token": token["access_token"], "snowflake": user['id'],
-                                      "refresh_token": token["refresh_token"], "expires_at": token["expires_at"]})
-        self.db.insert("users", {"user_id": user["id"], "username": user["username"],
-                                 "discriminator": user["discriminator"], "email": user["email"]})
-        # Insert session information into oauth_data, and user information into the user table
->>>>>>> 92a8609e
 
     def delete(self, blueprint):  # Not used
         pass
