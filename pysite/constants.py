--- conflicted
+++ resolved
@@ -1,11 +1,7 @@
 # coding=utf-8
 
 from enum import Enum, IntEnum
-<<<<<<< HEAD
-from os import environ
-=======
 import os
->>>>>>> dc4f5ac5
 
 
 class ErrorCodes(IntEnum):
