--- conflicted
+++ resolved
@@ -6,26 +6,6 @@
 license = "MIT"
 
 [tool.poetry.dependencies]
-<<<<<<< HEAD
-python = "3.9.*"
-django = "~=4.0"
-django-environ = "~=0.4.5"
-django-filter = "~=21.1"
-djangorestframework = "~=3.13"
-psycopg2-binary = "~=2.8.0"
-django-simple-bulma = "~=2.4"
-whitenoise = "~=5.0"
-httpx = "~=0.23.0"
-pyyaml = "~=5.1"
-gunicorn = "~=20.0.4"
-sentry-sdk = "~=0.19"
-markdown = "~=3.3.4"
-python-frontmatter = "~=1.0"
-django-prometheus = "~=2.1"
-django-distill = "~=2.9.0"
-PyJWT = {version = "~=2.4.0", extras = ["crypto"]}
-pymdown-extensions = "9.5"
-=======
 python = "3.10.*"
 django = "4.1.2"
 django-environ = "0.9.0"
@@ -43,7 +23,7 @@
 django-prometheus = "2.2.0"
 django-distill = "3.0.1"
 PyJWT = {version = "2.5.0", extras = ["crypto"]}
->>>>>>> 6bde7d97
+pymdown-extensions = "9.7"
 
 [tool.poetry.dev-dependencies]
 coverage = "6.5.0"
