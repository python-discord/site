#!/usr/bin/env python3

# Stdlib
import os

# Snekchek
<<<<<<< HEAD
from flask import Flask
from flask import jsonify
=======
from flask import Flask, redirect
>>>>>>> 16d5d69c

app = Flask(__name__)

app._secret_key = os.environ.get("WEBPAGE_SECRET_KEY")


@app.route("/")
def _index():
    return "Robots are taking over. doot."

@app.route("/invite")
def _invite():
	return redirect("https://invite.pythondiscord.com/")

@app.route("/healthcheck")
def _healthcheck():
    return jsonify({"status":"ok"})


@app.errorhandler(404)
def _page_not_found(e):
    return "replace me with a template, 404 not found", 404


if __name__ == '__main__':
    app.run(port=int(os.environ.get("WEBPAGE_PORT")), debug=False)<|MERGE_RESOLUTION|>--- conflicted
+++ resolved
@@ -4,12 +4,9 @@
 import os
 
 # Snekchek
-<<<<<<< HEAD
 from flask import Flask
 from flask import jsonify
-=======
-from flask import Flask, redirect
->>>>>>> 16d5d69c
+from flask import redirect
 
 app = Flask(__name__)
 
